--- conflicted
+++ resolved
@@ -396,12 +396,8 @@
   const long_t from,
   const long_t to )
 {
-<<<<<<< HEAD
-  assert( to >= 0
-    && ( delay ) from < kernel().connection_builder_manager.get_min_delay() );
-=======
-  assert( to >= 0 && ( delay ) from < kernel().connection_manager.get_min_delay() );
->>>>>>> fdfed898
+  assert(
+    to >= 0 && ( delay ) from < kernel().connection_manager.get_min_delay() );
   assert( from < to );
   assert( State_::V_M == 0 );
 

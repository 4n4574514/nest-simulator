--- conflicted
+++ resolved
@@ -89,10 +89,6 @@
   port handles_test_event( SpikeEvent&, rport );
 
   void get_status( DictionaryDatum& ) const;
-<<<<<<< HEAD
-=======
-
->>>>>>> d36285b3
   void set_status( const DictionaryDatum& );
 
   // uses off_grid events

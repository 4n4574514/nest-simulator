#!/bin/sh
#
# This script runs all test scripts that use the unittest library
#
# unittest provides functions that quit NEST with a non-zero exit
# code upon errors. This is checked here and used to print a nice
# summary after all tests have been run.
#
# For testing this script, these files may be handy:
#
#   exitcode0.sli
#   exitcode1.sli
#   exitcode2.sli
#   exitcode3.sli
#   exitcode99.sli
#   exitcode126.sli
#
# They return a specific exit code
#

#
# usage [exit_code bad_option]
#
usage ()
{
    if test $1 -ne 0 ; then
        echo "Unknown option: $2"
    fi

    cat <<EOF
Usage: do_tests.sh [options ...]"

Options:

    --help              Print program options and exit
    --test-pynest       Test the PyNEST installation and APIs
    --output-dir=/path  Output directory (default: ./reports)
    --source-dir=/path  Toplevel NEST source code directory. Only used for
                        checking the copyright headers of the sources. Set to
                        'SKIP', if you want it to be skipped.
EOF

    exit $1
}

TEST_PYNEST=false

while test $# -gt 0 ; do
    case "$1" in
        --help)
            usage 0
            ;;
        --test-pynest)
            TEST_PYNEST=true
            ;;
        --output-dir=*)
            TEST_OUTDIR="$( echo "$1" | sed 's/^--output-dir=//' )"
            ;;
        --source-dir=*)
            export NEST_SOURCE="$( echo "$1" | sed 's/^--source-dir=//' )"
            ;;
        *)
            usage 1 "$1"
            ;;
    esac
    shift
done

#
# bail_out message
#
bail_out ()
{
    echo "$1"
    exit 1
}

#
# ask_results
#
ask_results ()
{
    echo "***"
    echo "*** Please report the problem at"
    echo "***     https://github.com/nest/nest-simulator/issues"
    echo "***"
    echo "*** To help us diagnose the problem, please attach the archived content"
    echo "*** of these directories to the issue:"
    echo "***     - '${TEST_OUTDIR}'"
    echo "***     - '${TEST_TMPDIR}'"
    echo "***"
    echo
}

#
# portable_inplace_sed file_name expression
#
portable_inplace_sed ()
{
    cp -f "$1" "$1.XXX"
    sed -e "$2" "$1.XXX" > "$1"
    rm -f "$1.XXX"
}

#
# measure runtime of command
#
time_cmd()
{
    start=`date +%s%N`
    $1
    end=`date +%s%N`
    echo `awk "BEGIN {print ($end - $start) / 1000000000}"`
}

#
# sed has different syntax for extended regular expressions
# on different operating systems:
# BSD: -E
# other: -r
#
EXTENDED_REGEX_PARAM=r
/bin/sh -c "echo 'hello' | sed -${EXTENDED_REGEX_PARAM} 's/[aeou]/_/g' "  >/dev/null 2>&1 || EXTENDED_REGEX_PARAM=E

JUNIT_FILE=
JUNIT_TESTS=
JUNIT_FAILURES=
JUNIT_CLASSNAME='core'

#
# junit_open file_name
#
junit_open ()
{
    if test "x$1" = x ; then
        bail_out 'junit_open: file_name not given!'
    fi

    JUNIT_FILE="${TEST_OUTDIR}/TEST-$1.xml"
    JUNIT_TESTS=0
    JUNIT_FAILURES=0

    TIME_TOTAL=0

    # Be compatible with BSD date; no --rfc-3339 and :z modifier
    timestamp="$( date -u '+%FT%T+00:00' )"

    echo '<?xml version="1.0" encoding="UTF-8" ?>' > "${JUNIT_FILE}"

    echo "<testsuite errors=\"0\" failures=XXX hostname=\"${INFO_HOST}\" name=\"$1\" tests=XXX time=XXX timestamp=\"${timestamp}\">" >> "${JUNIT_FILE}"
    echo '  <properties>' >> "${JUNIT_FILE}"
    echo "    <property name=\"os.arch\" value=\"${INFO_ARCH}\" />" >> "${JUNIT_FILE}"
    echo "    <property name=\"os.name\" value=\"${INFO_OS}\" />" >> "${JUNIT_FILE}"
    echo "    <property name=\"os.version\" value=\"${INFO_VER}\" />" >> "${JUNIT_FILE}"
    echo "    <property name=\"user.home\" value=\"${INFO_HOME}\" />" >> "${JUNIT_FILE}"
    echo "    <property name=\"user.name\" value=\"${INFO_USER}\" />" >> "${JUNIT_FILE}"
    echo '  </properties>' >> "${JUNIT_FILE}"
}

#
# junit_write classname testname [fail_message fail_trace]
#
junit_write ()
{
    if test "x${JUNIT_FILE}" = x ; then
        bail_out 'junit_write: report file not open, call junit_open first!'
    fi

    if test "x$1" = x || test "x$2" = x ; then
        bail_out 'junit_write: classname and testname arguments are mandatory!'
    fi

    JUNIT_TESTS=$(( ${JUNIT_TESTS} + 1 ))

    printf '%s' "  <testcase classname=\"$1\" name=\"$2\" time=\"${TIME_ELAPSED}\"" >> "${JUNIT_FILE}"

    if test "x$3" != x ; then
        echo '>' >> "${JUNIT_FILE}"
        echo "    <failure message=\"$3\" type=\"\"><![CDATA[" >> "${JUNIT_FILE}"
        echo "$4" | sed 's/]]>/]]>]]\&gt;<![CDATA[/' >> "${JUNIT_FILE}"
        echo "]]></failure>" >> "${JUNIT_FILE}"
        echo "  </testcase>" >> "${JUNIT_FILE}"
    else
        echo ' />' >> "${JUNIT_FILE}"
    fi
}

#
# junit_close
#
junit_close ()
{
    if test "x${JUNIT_FILE}" = x ; then
        bail_out 'junit_close: report file not open, call junit_open first!'
    fi

    portable_inplace_sed "${JUNIT_FILE}" "s/time=XXX/time=\"${TIME_TOTAL}\"/"
    portable_inplace_sed "${JUNIT_FILE}" "s/tests=XXX/tests=\"${JUNIT_TESTS}\"/"
    portable_inplace_sed "${JUNIT_FILE}" "s/failures=XXX/failures=\"${JUNIT_FAILURES}\"/"

    echo '  <system-out><![CDATA[]]></system-out>' >> "${JUNIT_FILE}"
    echo '  <system-err><![CDATA[]]></system-err>' >> "${JUNIT_FILE}"
    echo '</testsuite>' >> "${JUNIT_FILE}"

    JUNIT_FILE=
}

#
# run_test script_name codes_success codes_failure
#
# script_name: name of a .sli / .py script in $TEST_BASEDIR
#
# codes_success: variable that contains an explanation string for
#                all exit codes that are to be regarded as a success
# codes_skipped: variable that contains an explanation string for
#                all exit codes that mean the test was skipped
# codes_failure: variable that contains an explanation string for
#                all exit codes that are to be regarded as a failure
# Examples:
#
#   codes_success=' 0 Success'
#   codes_skipped=\
#   ' 200 Skipped,'\
#   ' 201 Skipped (MPI required),'\
#   ' 202 Skipped (build with-mpi=OFF required),'\
#   ' 203 Skipped (Threading required),'\
#   ' 204 Skipped (GSL required),'\
#   ' 205 Skipped (MUSIC required),'
#   codes_failure=\
#   ' 1 Failed: missed assertion,'\
#   ' 2 Failed: error in tested code block,'\
#   ' 3 Failed: tested code block failed to fail,'\
#   ' 126 Failed: error in test script,'
#
# Description:
#
#   The function runs the NEST binary with the SLI script script_name.
#   The exit code is then transformed into a human readable string
#   (if possible) using the global variables CODES_SUCCESS, CODES_SKIPPED, and
#   CODES_FAILURE which contain a comma separated list of exit codes
#   and strings describing the exit code.
#
#   If any of the variables CODES_SUCCESS, CODES_SKIPPED or CODES_FAILURE
#   contain an entry for the exit code, the respective string is logged, 
#   and the test is either counted as passed or failed.
#
#   If none of the variables CODES_SUCCESS, CODES_SKIPPED or CODES_FAILURE
#   contain an entry != "" for the returned exit code, the pass is counted as
#   failed, too, and unexpected exit code is logged).
#
# First Version by Ruediger Kupper, 07 Jul 2008
# Modified by Jochen Eppler and Markus Diesmann
# Modified by Yury V. Zaytsev
#
run_test ()
{
    TEST_TOTAL=$(( ${TEST_TOTAL} + 1 ))

    param_script="$1"
    param_success="$2"
    param_skipped="$3"
    param_failure="$4"

    msg_error=

    junit_class="$( echo "${param_script}" | sed 's/.[^.]\+$//' | sed 's/\/[^/]\+$//' | sed 's/\//./' )"
    junit_name="$( echo "${param_script}" | sed 's/^.*\/\([^/]\+\)$/\1/' )"

    echo          "Running test '${param_script}'... " >> "${TEST_LOGFILE}"
    printf '%s' "  Running test '${param_script}'... "

    # Very unfortunately, it is cheaper to generate a test runner on fly
    # rather than trying to fight with sh, dash, bash, etc. variable
    # expansion algorithms depending on whether the command is a built-in
    # or not, how many subshells have been forked and so on.

    echo "#!/bin/sh" >  "${TEST_RUNFILE}"
    echo "set +e"   >> "${TEST_RUNFILE}"

    echo "${param_script}" | grep -q '\.sli'
    if test $? -eq 0 ; then
      command="'${NEST_BINARY}' '${TEST_BASEDIR}/${param_script}' > '${TEST_OUTFILE}' 2>&1"
    else
      command="'${PYTHON}' '${TEST_BASEDIR}/${param_script}' > '${TEST_OUTFILE}' 2>&1"
    fi

    echo "${command}" >> "${TEST_RUNFILE}"
    echo "echo \$? > '${TEST_RETFILE}' ; exit 0" >> "${TEST_RUNFILE}"

    chmod 755 "${TEST_RUNFILE}"

    TIME_ELAPSED="$( time_cmd "${TEST_RUNFILE}" 2>&1 )"
    TIME_TOTAL="$( awk "BEGIN { print (${TIME_TOTAL} + ${TIME_ELAPSED}) ; }" )"
    rm -f "${TEST_RUNFILE}"

    exit_code="$(cat "${TEST_RETFILE}")"

    sed 's/^/   > /g' "${TEST_OUTFILE}" >> "${TEST_LOGFILE}"

    msg_dirty=${param_success##* ${exit_code} }
    msg_dirty_skip=${param_skipped##* ${exit_code} }
    msg_clean=${msg_dirty%%,*}
    if test "${msg_dirty}" != "${param_success}" ; then
        TEST_PASSED=$(( ${TEST_PASSED} + 1 ))
        explanation="${msg_clean}"
        junit_failure=
    elif test "${msg_dirty_skip}" != "${param_skipped}" ; then
        TEST_SKIPPED=$(( ${TEST_SKIPPED} + 1 ))
        msg_dirty=${msg_dirty_skip}
        msg_clean=${msg_dirty%%,*}
        explanation="${msg_clean}"
        junit_failure=
    else
        TEST_FAILED=$(( ${TEST_FAILED} + 1 ))
        JUNIT_FAILURES=$(( ${JUNIT_FAILURES} + 1 ))

	cat ${TEST_OUTFILE}

        msg_dirty=${param_failure##* ${exit_code} }
        msg_clean=${msg_dirty%%,*}
        msg_error="$( cat "${TEST_OUTFILE}" )"
        if test "${msg_dirty}" != "${param_failure}" ; then
            explanation="${msg_clean}"
        else
            explanation="Failed: unexpected exit code ${exit_code}"
            unexpected_exitcode=true
        fi

        junit_failure="${exit_code} (${explanation})"
    fi

    echo "${explanation}"

    if test "x${msg_error}" != x ; then
        echo
        echo "${msg_error}"
        echo
    fi

    echo >> "${TEST_LOGFILE}" "-> ${exit_code} (${explanation})"
    echo >> "${TEST_LOGFILE}" "----------------------------------------"

    junit_write "${JUNIT_CLASSNAME}.${junit_class}" "${junit_name}" "${junit_failure}" "$(cat "${TEST_OUTFILE}")"

    # Panic on "unexpected" exit code
    if test "x${unexpected_exitcode}" != x ; then
        echo "***"
        echo "*** An unexpected exit code usually hints at a bug in the test suite!"
        ask_results
        exit 2
    fi

    rm -f "${TEST_OUTFILE}" "${TEST_RETFILE}"
}

# Gather some information about the host
INFO_ARCH="$(uname -m)"
INFO_HOME="$(/bin/sh -c 'echo ~')"
INFO_HOST="$(hostname -f)"
INFO_OS="$(uname -s)"
INFO_USER="$(whoami)"
INFO_VER="$(uname -r)"

TEST_BASEDIR=${NEST_DOC_DIR:-"@CMAKE_INSTALL_FULL_DOCDIR@"}
TEST_OUTDIR=${TEST_OUTDIR:-"$( pwd )/reports"}
TEST_LOGFILE="${TEST_OUTDIR}/installcheck.log"
TEST_OUTFILE="${TEST_OUTDIR}/output.log"
TEST_RETFILE="${TEST_OUTDIR}/output.ret"
TEST_RUNFILE="${TEST_OUTDIR}/runtest.sh"

if test -d "${TEST_OUTDIR}" ; then
    rm -rf "${TEST_OUTDIR}"
fi

mkdir "${TEST_OUTDIR}"

PYTHON="${PYTHON:-python}"
PYTHON_HARNESS="${NEST_DATA_DIR:-@CMAKE_INSTALL_FULL_DATADIR@}/extras/do_tests.py"

TMPDIR=${TMPDIR:-${TEST_OUTDIR}}
TEST_TMPDIR="$(mktemp -d "${TMPDIR:-/tmp}/nest.XXXXX")"
NEST_DATA_PATH="${TEST_TMPDIR}"
export NEST_DATA_PATH


# Check for old version of the /mpirun command, which had the NEST executable hardcoded
if test "x$(sli -c '/mpirun load cva_t Flatten length 3 eq =')" = xtrue ; then
    echo "  Unable to run tests because you compiled with MPI and ~/.nestrc contains"
    echo "  an old definition of /mpirun. If you were using the standard definition,"
    echo "  please replace it by"
    echo
    echo "  /mpirun"
    echo "  [/integertype /stringtype /stringtype]"
    echo "  [/numproc     /executable /scriptfile]"
    echo "  {"
    echo "   () ["
    echo "    (mpirun -np ) numproc cvs ( ) executable ( ) scriptfile"
    echo "   ] {join} Fold"
    echo "  } Function def"
    echo
    echo "  If you used a custom definition, please adapt it so that the signature"
    echo "  of your version matches the one above (i.e. taking number of processes,"
    echo "  executable and scriptfile as arguments; the old one just took number of"
    echo "  processes and slifile, the executable \"nest\" was hard-coded)."
    echo
    echo
    exit 1
fi


# Remember: single line exports are unportable!

NEST_BINARY=nest_serial

# Under Mac OS X, suppress crash reporter dialogs. Restore old state at end.
if test "x${INFO_OS}" = xDarwin ; then
    TEST_CRSTATE="$( defaults read com.apple.CrashReporter DialogType )"
    defaults write com.apple.CrashReporter DialogType server
fi

TEST_TOTAL=0
TEST_PASSED=0
TEST_SKIPPED=0
TEST_FAILED=0

TIME_TOTAL=0
TIME_ELAPSED=0

echo >  "${TEST_LOGFILE}" "NEST v. @NEST_VERSION_VERSION@ testsuite log"
echo >> "${TEST_LOGFILE}" "======================"
echo >> "${TEST_LOGFILE}" "Running tests from ${TEST_BASEDIR}"

CODES_SKIPPED=\
' 200 Skipped,'\
' 201 Skipped (MPI required),'\
' 202 Skipped (build with-mpi=OFF required),'\
' 203 Skipped (Threading required),'\
' 204 Skipped (GSL required),'\
' 205 Skipped (MUSIC required),'

echo
echo 'Phase 1: Testing if SLI can execute scripts and report errors'
echo '-------------------------------------------------------------'

junit_open 'core.phase_1'

CODES_SUCCESS=' 0 Success'
CODES_FAILURE=
for test_name in test_pass.sli test_goodhandler.sli test_lazyhandler.sli ; do
    run_test "selftests/${test_name}" "${CODES_SUCCESS}" "${CODES_SKIPPED}" "${CODES_FAILURE}"
done

CODES_SUCCESS=' 126 Success'
CODES_FAILURE=
for test_name in test_fail.sli test_stop.sli test_badhandler.sli ; do
    run_test "selftests/${test_name}" "${CODES_SUCCESS}" "${CODES_SKIPPED}" "${CODES_FAILURE}"
done

junit_close

# At this point, we are sure that
#
#  * NEST will return 0 after finishing a script
#  * NEST will return 126 when a script raises an unhandled error
#  * Error handling in stopped contexts works

echo
echo "Phase 2: Testing SLI's unittest library"
echo "---------------------------------------"

junit_open 'core.phase_2'

# assert_or_die uses pass_or_die, so pass_or_die should be tested first.

CODES_SUCCESS=' 2 Success'
CODES_FAILURE=' 126 Failed: error in test script'

run_test selftests/test_pass_or_die.sli "${CODES_SUCCESS}" "${CODES_SKIPPED}" "${CODES_FAILURE}"

CODES_SUCCESS=' 1 Success'
CODES_FAILURE=\
' 2 Failed: error in tested code block,'\
' 126 Failed: error in test script,'

run_test selftests/test_assert_or_die_b.sli "${CODES_SUCCESS}" "${CODES_SKIPPED}" "${CODES_FAILURE}"
run_test selftests/test_assert_or_die_p.sli "${CODES_SUCCESS}" "${CODES_SKIPPED}" "${CODES_FAILURE}"

CODES_SUCCESS=' 3 Success'
CODES_FAILURE=\
' 1 Failed: missed assertion,'\
' 2 Failed: error in tested code block,'\
' 126 Failed: error in test script,'

run_test selftests/test_fail_or_die.sli "${CODES_SUCCESS}" "${CODES_SKIPPED}" "${CODES_FAILURE}"

CODES_SUCCESS=' 3 Success'
CODES_FAILURE=\
' 1 Failed: missed assertion,'\
' 2 Failed: error in tested code block,'\
' 126 Failed: error in test script,'

run_test selftests/test_crash_or_die.sli "${CODES_SUCCESS}" "${CODES_SKIPPED}" "${CODES_FAILURE}"

CODES_SUCCESS=' 3 Success'
CODES_FAILURE=\
' 1 Failed: missed assertion,'\
' 2 Failed: error in tested code block,'\
' 126 Failed: error in test script,'

run_test selftests/test_failbutnocrash_or_die_crash.sli "${CODES_SUCCESS}" "${CODES_SKIPPED}" "${CODES_FAILURE}"
run_test selftests/test_failbutnocrash_or_die_pass.sli "${CODES_SUCCESS}" "${CODES_SKIPPED}" "${CODES_FAILURE}"

CODES_SUCCESS=' 3 Success'
CODES_FAILURE=\
' 1 Failed: missed assertion,'\
' 2 Failed: error in tested code block,'\
' 126 Failed: error in test script,'

run_test selftests/test_passorfailbutnocrash_or_die.sli "${CODES_SUCCESS}" "${CODES_SKIPPED}" "${CODES_FAILURE}"

junit_close

# At this point, we are sure that
#
#  * unittest::pass_or_die works
#  * unittest::assert_or_die works
#  * unittest::fail_or_die works
#  * unittest::crash_or_die works

# These are the default exit codes and their explanations
CODES_SUCCESS=' 0 Success'
CODES_FAILURE=\
' 1 Failed: missed SLI assertion,'\
' 2 Failed: error in tested code block,'\
' 3 Failed: tested code block failed to fail,'\
' 4 Failed: re-run serial,'\
' 10 Failed: unknown error,'\
' 20 Failed: inconsistent copyright header(s),'\
' 125 Failed: unknown C++ exception,'\
' 126 Failed: error in test script,'\
' 127 Failed: fatal error,'\
' 134 Failed: missed C++ assertion,'\
' 139 Failed: segmentation fault,'

echo
echo "Phase 3: Running NEST unit tests"
echo "--------------------------------"

junit_open 'core.phase_3'

for test_ext in sli py ; do
<<<<<<< HEAD
    for test_dir in "unittests/" "topology/unittests/" ; do
        for test_name in $(ls "${TEST_BASEDIR}/${test_dir}" | grep ".*\.${test_ext}\$") ; do
            run_test "${test_dir}${test_name}" "${CODES_SUCCESS}" "${CODES_FAILURE}"
        done
=======
    for test_name in $(ls "${TEST_BASEDIR}/unittests/" | grep ".*\.${test_ext}\$") ; do
        run_test "unittests/${test_name}" "${CODES_SUCCESS}" "${CODES_SKIPPED}" "${CODES_FAILURE}"
>>>>>>> 0a0d2f26
    done
done

junit_close

echo
echo "Phase 4: Running regression tests"
echo "---------------------------------"

junit_open 'core.phase_4'

for test_ext in sli py ; do
    for test_name in $(ls "${TEST_BASEDIR}/regressiontests/" | grep ".*\.${test_ext}$") ; do
        run_test "regressiontests/${test_name}" "${CODES_SUCCESS}" "${CODES_SKIPPED}" "${CODES_FAILURE}"
    done
done

junit_close

echo
echo "Phase 5: Running MPI tests"
echo "--------------------------"
if test "x$(sli -c 'statusdict/have_mpi :: =')" = xtrue ; then
    junit_open 'core.phase_5'

    NEST_BINARY=nest_indirect
    for test_name in $(ls "${TEST_BASEDIR}/mpi_selftests/pass" | grep '.*\.sli$') ; do
        run_test "mpi_selftests/pass/${test_name}" "${CODES_SUCCESS}" "${CODES_SKIPPED}" "${CODES_FAILURE}"
    done

    # tests meant to fail
    SAVE_CODES_SUCCESS=${CODES_SUCCESS}
    SAVE_CODES_FAILURE=${CODES_FAILURE}
    CODES_SUCCESS=' 1 Success (expected failure)'
    CODES_FAILURE=' 0 Failed: Unittest failed to detect error.'
    for test_name in $(ls "${TEST_BASEDIR}/mpi_selftests/fail" | grep '.*\.sli$') ; do
        run_test "mpi_selftests/fail/${test_name}" "${CODES_SUCCESS}" "${CODES_SKIPPED}" "${CODES_FAILURE}"
    done
    CODES_SUCCESS=${SAVE_CODES_SUCCESS}
    CODES_FAILURE=${SAVE_CODES_FAILURE}

<<<<<<< HEAD
    for test_dir in "mpitests/" "topology/mpitests/" ; do
        for test_name in $(ls "${TEST_BASEDIR}/${test_dir}" | grep '.*\.sli$') ; do
            run_test "${test_dir}${test_name}" "${CODES_SUCCESS}" "${CODES_FAILURE}"
        done
=======
    for test_name in $(ls "${TEST_BASEDIR}/mpitests/" | grep '.*\.sli$') ; do
        run_test "mpitests/${test_name}" "${CODES_SUCCESS}" "${CODES_SKIPPED}" "${CODES_FAILURE}"
>>>>>>> 0a0d2f26
    done

    junit_close
else
  echo "  Not running MPI tests because NEST was compiled without support"
  echo "  for distributed computing. See the file README.md for details."
fi

echo
echo "Phase 6: Running MUSIC tests"
echo "----------------------------"
if test "x$(sli -c 'statusdict/have_music :: =')" = xtrue ; then
    junit_open 'core.phase_6'

    BASEDIR=$PWD
    tmpdir=$(mktemp -d)

    TESTDIR=${TEST_BASEDIR}/musictests/

    for test_name in $(ls ${TESTDIR} | grep '.*\.music$') ; do
        music_file=${TESTDIR}/${test_name}

        # Collect the list of SLI files from the .music file.
        sli_files=$(grep '\.sli' ${music_file} | sed -e "s#args=#${TESTDIR}#g")
        sli_files=$(for f in ${sli_files}; do if test -f ${f}; then echo ${f}; fi; done)

        # Check if there is an accompanying shell script for the test.
        sh_file=${TESTDIR}/$(basename ${music_file} .music).sh
        if test ! -f ${sh_file}; then unset sh_file; fi

        # Calculate the total number of processes in the .music file.
        np=$(($(sed -n 's/np=//p' ${music_file} | paste -sd'+' -)))
        command=$(sli -c "${np} (@MUSIC_EXECUTABLE@) (${test_name}) mpirun =")

        proc_txt="processes"
        if test $np -eq 1; then proc_txt="process"; fi
        echo          "Running test '${test_name}' with $np $proc_txt... " >> "${TEST_LOGFILE}"
        printf '%s' "  Running test '${test_name}' with $np $proc_txt... "

        # Copy everything to the tmpdir.
        cp ${music_file} ${sh_file} ${sli_files} ${tmpdir}
        cd ${tmpdir}

        # Create the runner script
        echo "#!/bin/sh" >  runner.sh
        echo "set +e" >> runner.sh
        echo "export NEST_DATA_PATH=${tmpdir}" >> runner.sh
        echo "${command} > output.log 2>&1" >> runner.sh
        if test -n "${sh_file}"; then
            chmod 755 $(basename ${sh_file})
            echo "./"$(basename ${sh_file}) >> runner.sh
        fi
        echo "echo \$? > exit_code ; exit 0" >> runner.sh

        # Run the script and copy all output to the logfile.
        chmod 755 runner.sh
        ./runner.sh
        sed -e 's/^/   > /g' output.log >> "${TEST_LOGFILE}"

        # Retrieve the exit code. This is either the one of the mpirun
        # call or of the accompanying shell script if present.
        exit_code=$(cat exit_code)

        rm ${tmpdir}/*
        cd ${BASEDIR}

        # If the name of the test contains 'failure', we expect it to
        # fail and the test logic is inverted.
        TEST_TOTAL=$(( ${TEST_TOTAL} + 1 ))
        if test -z $(echo ${test_name} | grep failure); then
            if test $exit_code -eq 0 ; then
                echo "Success"
                TEST_PASSED=$(( ${TEST_PASSED} + 1 ))
            elif test $exit_code -ge 200 && $exit_code -le 215; then
                echo "Skipped"
                TEST_SKIPPED=$(( ${TEST_SKIPPED} + 1 ))
            else
                echo "Failure"
                TEST_FAILED=$(( ${TEST_FAILED} + 1 ))
            fi
        else
            if test $exit_code -ne 0 ; then
                echo "Success (expected failure)"
                TEST_PASSED=$(( ${TEST_PASSED} + 1 ))
            elif test $exit_code -ge 200 && $exit_code -le 215; then
                echo "Skipped"
                TEST_SKIPPED=$(( ${TEST_SKIPPED} + 1 ))
            else
                echo "Failure (test failed to fail)"
                TEST_FAILED=$(( ${TEST_FAILED} + 1 ))
            fi
        fi
    done

    rm -rf $tmpdir

    junit_close
else
  echo "  Not running MUSIC tests because NEST was compiled without support"
  echo "  for it. See the file README.md for details."
fi


if test "x${TEST_PYNEST}" = xtrue ; then

    echo
    echo "Phase 7: Running PyNEST tests."
    echo "------------------------------"
    
    # If possible, we run using nosetests. To find out if nosetests work, 
    # we proceed in two steps:
    # 1. Check if nosetests is available
    # 2. Check that nosetests supports --with-xunit by running nosetests.
    #    We need to run nosetests on a directory without any Python test
    #    files, because if they failed that would be interpreted as lack
    #    of support for nosetests. We use the TEST_OUTDIR as Python-free
    #    dummy directory to search for tests.

    if command -v nosetests >/dev/null 2>&1 && nosetests --with-xunit --xunit-file=/dev/null --where=${TEST_OUTDIR} >/dev/null 2>&1; then

        echo
        echo "  Using nosetests."
        echo

        nosetests -v --with-xunit --xunit-file=${TEST_OUTDIR}/pynest_tests.xml ${NEST_PYTHON_PREFIX:-@CMAKE_INSTALL_PREFIX@/@PYEXECDIR@}/nest/tests ${NEST_PYTHON_PREFIX:-@CMAKE_INSTALL_PREFIX@/@PYEXECDIR@}/nest/topology/tests 2>&1 \
            | tee -a "${TEST_LOGFILE}" | grep -i --line-buffered "\.\.\. ok\|fail\|skip\|error" | sed 's/^/  /'

        PYNEST_TEST_TOTAL="$(  tail -n 3 ${TEST_LOGFILE} | grep Ran | cut -d' ' -f2 )"
        PYNEST_TEST_SKIPPED="$(  tail -n 1 ${TEST_LOGFILE} | sed -r 's/.*SKIP=([0-9]+).*/\1/')"
        PYNEST_TEST_FAILURES="$( tail -n 3 ${TEST_LOGFILE} | grep \( | sed -$EXTENDED_REGEX_PARAM 's/^[a-zA-Z]+ \((.*)\)/\1/' | sed -$EXTENDED_REGEX_PARAM 's/.*failures=([0-9]+).*/\1/' )"
        PYNEST_TEST_ERRORS="$( tail -n 3 ${TEST_LOGFILE} | grep \( | sed -$EXTENDED_REGEX_PARAM 's/^[a-zA-Z]+ \((.*)\)/\1/' | sed -$EXTENDED_REGEX_PARAM 's/.*errors=([0-9]+).*/\1/' )"

        # check that PYNEST_TEST_FAILURES/PYNEST_TEST_ERRORS contain numbers
        if test ${PYNEST_TEST_FAILURES} -eq ${PYNEST_TEST_FAILURES} 2>/dev/null ; then
          # PYNEST_TEST_FAILURES is a valid number
          :
        else
          PYNEST_TEST_FAILURES=0
        fi
        if test ${PYNEST_TEST_ERRORS} -eq ${PYNEST_TEST_ERRORS} 2>/dev/null ; then
          # PYNEST_TEST_ERRORS is a valid number
          :
        else
          PYNEST_TEST_ERRORS=0
        fi
        if test ${PYNEST_TEST_SKIPPED} -eq ${PYNEST_TEST_SKIPPED} 2>/dev/null ; then
          # PYNEST_TEST_SKIPPED is a valid number
          :
        else
          PYNEST_TEST_SKIPPED=0
        fi
        PYNEST_TEST_FAILED=$(($PYNEST_TEST_ERRORS + $PYNEST_TEST_FAILURES))
        PYNEST_TEST_PASSED=$(($PYNEST_TEST_TOTAL - $PYNEST_TEST_SKIPPED - $PYNEST_TEST_FAILED))

    else

        echo
        echo "  Nosetests unavailable. Using fallback test harness."
        echo "  Fewer tests will be excuted."
        echo

        "${PYTHON}" "${PYTHON_HARNESS}" >> "${TEST_LOGFILE}"
    
        PYNEST_TEST_TOTAL="$(  cat pynest_test_numbers.log | cut -d' ' -f1 )"
        PYNEST_TEST_PASSED="$( cat pynest_test_numbers.log | cut -d' ' -f3 )"
        PYNEST_TEST_FAILED="$( cat pynest_test_numbers.log | cut -d' ' -f2 )"

        rm -f "pynest_test_numbers.log"

    fi

    echo
    echo "  PyNEST tests: ${PYNEST_TEST_TOTAL}"
    echo "     Passed: ${PYNEST_TEST_PASSED}"
    echo "     Skipped: ${PYNEST_TEST_SKIPPED}"
    echo "     Failed: ${PYNEST_TEST_FAILED}"

    PYNEST_TEST_SKIPPED_TEXT="(${PYNEST_TEST_SKIPPED} PyNEST)"
    PYNEST_TEST_FAILED_TEXT="(${PYNEST_TEST_FAILED} PyNEST)"

    TEST_TOTAL=$(( $TEST_TOTAL + $PYNEST_TEST_TOTAL ))
    TEST_PASSED=$(( $TEST_PASSED + $PYNEST_TEST_PASSED ))
    TEST_SKIPPED=$(( $TEST_SKIPPED + $PYNEST_TEST_SKIPPED ))
    TEST_FAILED=$(( $TEST_FAILED + $PYNEST_TEST_FAILED ))
else
    echo
    echo "Phase 7: Running PyNEST tests"
    echo "-----------------------------"
    echo "  Not running PyNEST tests because NEST was compiled without support"
    echo "  for Python. See the file README.md for details."
fi

echo
echo "NEST Testsuite Summary"
echo "----------------------"
echo "  NEST Executable: $(which nest)"
echo "  SLI Executable : $(which sli)"
echo "  Total number of tests: ${TEST_TOTAL}"
echo "     Passed: ${TEST_PASSED}"
echo "     Skipped: ${TEST_SKIPPED} ${PYNEST_TEST_SKIPPED_TEXT:-}"
echo "     Failed: ${TEST_FAILED} ${PYNEST_TEST_FAILED_TEXT:-}"
echo

if test ${TEST_FAILED} -gt 0 ; then
    echo "***"
    echo "*** There were errors detected during the run of the NEST test suite!"
    ask_results
else
    rm -rf "${TEST_TMPDIR}"
fi

# Mac OS X: Restore old crash reporter state
if test "x${INFO_OS}" = xDarwin ; then
    defaults write com.apple.CrashReporter DialogType "${TEST_CRSTATE}"
fi

if test ${TEST_FAILED} -gt 0 ; then
    exit 1
else
    exit 0
fi<|MERGE_RESOLUTION|>--- conflicted
+++ resolved
@@ -549,15 +549,10 @@
 junit_open 'core.phase_3'
 
 for test_ext in sli py ; do
-<<<<<<< HEAD
     for test_dir in "unittests/" "topology/unittests/" ; do
         for test_name in $(ls "${TEST_BASEDIR}/${test_dir}" | grep ".*\.${test_ext}\$") ; do
-            run_test "${test_dir}${test_name}" "${CODES_SUCCESS}" "${CODES_FAILURE}"
+            run_test "${test_dir}${test_name}" "${CODES_SUCCESS}" "${CODES_SKIPPED}" "${CODES_FAILURE}"
         done
-=======
-    for test_name in $(ls "${TEST_BASEDIR}/unittests/" | grep ".*\.${test_ext}\$") ; do
-        run_test "unittests/${test_name}" "${CODES_SUCCESS}" "${CODES_SKIPPED}" "${CODES_FAILURE}"
->>>>>>> 0a0d2f26
     done
 done
 
@@ -599,15 +594,10 @@
     CODES_SUCCESS=${SAVE_CODES_SUCCESS}
     CODES_FAILURE=${SAVE_CODES_FAILURE}
 
-<<<<<<< HEAD
     for test_dir in "mpitests/" "topology/mpitests/" ; do
         for test_name in $(ls "${TEST_BASEDIR}/${test_dir}" | grep '.*\.sli$') ; do
-            run_test "${test_dir}${test_name}" "${CODES_SUCCESS}" "${CODES_FAILURE}"
+            run_test "${test_dir}${test_name}" "${CODES_SUCCESS}" "${CODES_SKIPPED}" "${CODES_FAILURE}"
         done
-=======
-    for test_name in $(ls "${TEST_BASEDIR}/mpitests/" | grep '.*\.sli$') ; do
-        run_test "mpitests/${test_name}" "${CODES_SUCCESS}" "${CODES_SKIPPED}" "${CODES_FAILURE}"
->>>>>>> 0a0d2f26
     done
 
     junit_close

--- conflicted
+++ resolved
@@ -115,27 +115,12 @@
 target_include_directories( sli_readline PRIVATE
     ${PROJECT_SOURCE_DIR}/libnestutil
     ${PROJECT_BINARY_DIR}/libnestutil
-<<<<<<< HEAD
-    )
-
-target_compile_definitions( sli_lib PRIVATE
-    -DPKGDATADIR=\"${PKGDATADIR}\"
-    -DPKGDOCDIR=\"${PKGDOCDIR}\"
-    -DPKGSOURCEDIR=\"${PROJECT_SOURCE_DIR}\"
-    )
-
-install( TARGETS sli_readline sli_lib sli
-    LIBRARY DESTINATION ${INSTALL_LIB_DIR}
-    ARCHIVE DESTINATION ${INSTALL_LIB_DIR}
-    RUNTIME DESTINATION ${INSTALL_BIN_DIR}
-=======
     )
 
 install( TARGETS sli_readline sli_lib sli
     LIBRARY DESTINATION ${CMAKE_INSTALL_LIBDIR}
     ARCHIVE DESTINATION ${CMAKE_INSTALL_LIBDIR}
     RUNTIME DESTINATION ${CMAKE_INSTALL_BINDIR}
->>>>>>> a68f5a5e
     )
 
 # DIRS for help

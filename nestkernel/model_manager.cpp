--- conflicted
+++ resolved
@@ -585,7 +585,6 @@
 void
 ModelManager::create_secondary_events_prototypes()
 {
-<<<<<<< HEAD
   delete_secondary_events_prototypes();
   secondary_events_prototypes_.resize( kernel().vp_manager.get_num_threads(), NULL );
 
@@ -593,7 +592,19 @@
   {
     secondary_events_prototypes_[ tid ] = new std::map< synindex, SecondaryEvent* >;
     for ( synindex syn_id = 0; syn_id < prototypes_[ tid ].size(); ++syn_id )
-=======
+    {
+      if ( not prototypes_[ tid ][ syn_id ]->is_primary() )
+      {
+        (*secondary_events_prototypes_[ tid ]).insert( std::pair< synindex, SecondaryEvent* >( syn_id, prototypes_[ tid ][ syn_id ]->create_event( 1 )[ 0 ] ) );
+      }
+    }
+  }
+}
+
+/* TODO@5g: upstream version
+void
+ModelManager::create_secondary_events_prototypes()
+{
   if ( secondary_events_prototypes_.size()
     < kernel().vp_manager.get_num_threads() )
   {
@@ -604,24 +615,19 @@
       kernel().vp_manager.get_num_threads(), prototype );
 
     for ( size_t i = 0; i < secondary_connector_models_.size(); i++ )
->>>>>>> 04726d94
-    {
-      if ( not prototypes_[ tid ][ syn_id ]->is_primary() )
+    {
+      if ( secondary_connector_models_[ i ] != NULL )
       {
-<<<<<<< HEAD
-        (*secondary_events_prototypes_[ tid ]).insert( std::pair< synindex, SecondaryEvent* >( syn_id, prototypes_[ tid ][ syn_id ]->create_event( 1 )[ 0 ] ) );
-=======
         prototype = secondary_connector_models_[ i ]->create_event(
           kernel().vp_manager.get_num_threads() );
         for ( size_t j = 0; j < secondary_events_prototypes_.size(); j++ )
         {
           secondary_events_prototypes_[ j ][ i ] = prototype[ j ];
         }
->>>>>>> 04726d94
       }
     }
   }
-}
+} */
 
 synindex
 ModelManager::register_connection_model_( ConnectorModel* cf )
@@ -638,8 +644,8 @@
 
   pristine_prototypes_.push_back( cf );
 
-  const synindex syn_id = prototypes_.at( 0 ).size();
-  pristine_prototypes_.at( syn_id )->set_syn_id( syn_id );
+  const synindex syn_id = prototypes_[ 0 ].size();
+  pristine_prototypes_[ syn_id ]->set_syn_id( syn_id );
 
   for ( thread t = 0;
         t < static_cast< thread >( kernel().vp_manager.get_num_threads() );

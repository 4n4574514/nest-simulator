--- conflicted
+++ resolved
@@ -819,16 +819,10 @@
       }
 
       if ( kernel().sp_manager.is_structural_plasticity_enabled()
-<<<<<<< HEAD
-     and ( ( clock_.get_steps() + from_step_ )
-     % kernel().sp_manager.get_structural_plasticity_update_interval()
-     == 0 ) )
-=======
         and ( ( clock_.get_steps() + from_step_ )
                 % kernel()
                     .sp_manager.get_structural_plasticity_update_interval()
               == 0 ) )
->>>>>>> 5bbb516c
       {
         for ( std::vector< Node* >::const_iterator i =
                 kernel().node_manager.get_nodes_on_thread( tid ).begin();
@@ -852,17 +846,10 @@
           ( *i )->decay_synaptic_elements_vacant();
         }
 
-<<<<<<< HEAD
-  // after structural plasticity has created and deleted
-  // connections, update the connection infrastructure; implies
-  // complete removal of presynaptic part and reconstruction
-  // from postsynaptic data
-=======
         // after structural plasticity has created and deleted
         // connections, update the connection infrastructure; implies
         // complete removal of presynaptic part and reconstruction
         // from postsynaptic data
->>>>>>> 5bbb516c
         update_connection_infrastructure( tid );
 
       } // of structural plasticity

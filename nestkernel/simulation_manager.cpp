/*
 *  simulation_manager.cpp
 *
 *  This file is part of NEST.
 *
 *  Copyright (C) 2004 The NEST Initiative
 *
 *  NEST is free software: you can redistribute it and/or modify
 *  it under the terms of the GNU General Public License as published by
 *  the Free Software Foundation, either version 2 of the License, or
 *  (at your option) any later version.
 *
 *  NEST is distributed in the hope that it will be useful,
 *  but WITHOUT ANY WARRANTY; without even the implied warranty of
 *  MERCHANTABILITY or FITNESS FOR A PARTICULAR PURPOSE.  See the
 *  GNU General Public License for more details.
 *
 *  You should have received a copy of the GNU General Public License
 *  along with NEST.  If not, see <http://www.gnu.org/licenses/>.
 *
 */

#include "simulation_manager.h"

// C includes:
#include <sys/time.h>

// C++ includes:
#include <vector>

// Includes from libnestutil:
#include "compose.hpp"

// Includes from nestkernel:
#include "kernel_manager.h"
#include "sibling_container.h"

// Includes from sli:
#include "dictutils.h"
#include "psignal.h"

nest::SimulationManager::SimulationManager()
  : simulating_( false )
  , clock_( Time::tic( 0L ) )
  , slice_( 0L )
  , to_do_( 0L )
  , to_do_total_( 0L )
  , from_step_( 0L )
  , to_step_( 0L ) // consistent with to_do_ == 0
  , t_real_( 0L )
  , terminate_( false )
  , simulated_( false )
  , print_time_( false )
  , max_num_prelim_iterations_( 15 )
  , prelim_interpolation_order_( 3 )
  , prelim_tol_( 0.0001 )
{
}

void
nest::SimulationManager::initialize()
{
  // set resolution, ensure clock is calibrated to new resolution
  Time::reset_resolution();
  clock_.calibrate();

  simulated_ = false;
}

void
nest::SimulationManager::finalize()
{
  nest::Time::reset_to_defaults();

  clock_.set_to_zero(); // ensures consistent state
  to_do_ = 0;
  slice_ = 0;
  from_step_ = 0;
  to_step_ = 0; // consistent with to_do_ = 0
}

void
nest::SimulationManager::set_status( const DictionaryDatum& d )
{
  // Create an instance of time converter here to capture the current
  // representation of time objects: TICS_PER_MS and TICS_PER_STEP
  // will be stored in time_converter.
  // This object can then be used to convert times in steps
  // (e.g. Connection::delay_) or tics to the new representation.
  // We pass this object to ConnectionManager::calibrate to update
  // all time objects in the connection system to the new representation.
  // MH 08-04-14
  TimeConverter time_converter;

  double_t time;
  if ( updateValue< double_t >( d, "time", time ) )
  {
    if ( time != 0.0 )
      throw BadProperty( "The simulation time can only be set to 0.0." );

    if ( clock_ > TimeZero )
    {
      // reset only if time has passed
      LOG( M_WARNING,
        "SimulationManager::set_status",
        "Simulation time reset to t=0.0. Resetting the simulation time is not "
        "fully supported in NEST at present. Some spikes may be lost, and "
        "stimulating devices may behave unexpectedly. PLEASE REVIEW YOUR "
        "SIMULATION OUTPUT CAREFULLY!" );

      clock_ = Time::step( 0 );
      from_step_ = 0;
      slice_ = 0;
      kernel().event_delivery_manager.configure_spike_buffers(); // clear all old spikes
    }
  }

  updateValue< bool >( d, "print_time", print_time_ );

  // tics_per_ms and resolution must come after local_num_thread / total_num_threads
  // because they might reset the network and the time representation
  nest::double_t tics_per_ms;
  bool tics_per_ms_updated = updateValue< nest::double_t >( d, "tics_per_ms", tics_per_ms );
  double_t resd;
  bool res_updated = updateValue< double_t >( d, "resolution", resd );

  if ( tics_per_ms_updated || res_updated )
  {
    if ( kernel().node_manager.size() > 1 ) // root always exists
    {
      LOG( M_ERROR,
        "SimulationManager::set_status",
        "Cannot change time representation after nodes have been created. Please call ResetKernel "
        "first." );
      throw KernelException();
    }
    else if ( has_been_simulated() ) // someone may have simulated empty network
    {
      LOG( M_ERROR,
        "SimulationManager::set_status",
        "Cannot change time representation after the network has been simulated. Please call "
        "ResetKernel first." );
      throw KernelException();
    }
    else if ( kernel().connection_builder_manager.get_num_connections() != 0 )
    {
      LOG( M_ERROR,
        "SimulationManager::set_status",
        "Cannot change time representation after connections have been created. Please call "
        "ResetKernel first." );
      throw KernelException();
    }
    else if ( res_updated
      && tics_per_ms_updated ) // only allow TICS_PER_MS to be changed together with resolution
    {
      if ( resd < 1.0 / tics_per_ms )
      {
        LOG( M_ERROR,
          "SimulationManager::set_status",
          "Resolution must be greater than or equal to one tic. Value unchanged." );
        throw KernelException();
      }
      else
      {
        nest::Time::set_resolution( tics_per_ms, resd );
        clock_.calibrate(); // adjust to new resolution
        // adjust delays in the connection system to new resolution
        kernel().connection_builder_manager.calibrate( time_converter );
        kernel().model_manager.calibrate( time_converter );
        LOG( M_INFO, "SimulationManager::set_status", "tics per ms and resolution changed." );
      }
    }
    else if ( res_updated ) // only resolution changed
    {
      if ( resd < Time::get_ms_per_tic() )
      {
        LOG( M_ERROR,
          "SimulationManager::set_status",
          "Resolution must be greater than or equal to one tic. Value unchanged." );
        throw KernelException();
      }
      else
      {
        Time::set_resolution( resd );
        clock_.calibrate(); // adjust to new resolution
        // adjust delays in the connection system to new resolution
        kernel().connection_builder_manager.calibrate( time_converter );
        kernel().model_manager.calibrate( time_converter );
        LOG( M_INFO, "SimulationManager::set_status", "Temporal resolution changed." );
      }
    }
    else
    {
      LOG( M_ERROR,
        "SimulationManager::set_status",
        "change of tics_per_step requires simultaneous specification of resolution." );
      throw KernelException();
    }
  }

  // set the number of preliminary update cycles
  // e.g. for the implementation of gap junctions
  long nprelim;
  if ( updateValue< long >( d, "max_num_prelim_iterations", nprelim ) )
  {
    if ( nprelim < 0 )
      LOG( M_ERROR,
        "SimulationManager::set_status",
        "Number of preliminary update iterations must be zero or positive." );
    else
      max_num_prelim_iterations_ = nprelim;
  }

  double_t tol;
  if ( updateValue< double_t >( d, "prelim_tol", tol ) )
  {
    if ( tol < 0.0 )
      LOG( M_ERROR, "SimulationManager::set_status", "Tolerance must be zero or positive" );
    else
      prelim_tol_ = tol;
  }

  long interp_order;
  if ( updateValue< long >( d, "prelim_interpolation_order", interp_order ) )
  {
    if ( ( interp_order < 0 ) || ( interp_order == 2 ) || ( interp_order > 3 ) )
      LOG( M_ERROR, "SimulationManager::set_status", "Interpolation order must be 0, 1, or 3." );
    else
      prelim_interpolation_order_ = interp_order;
  }
}

void
nest::SimulationManager::get_status( DictionaryDatum& d )
{
  def< double >( d, "ms_per_tic", Time::get_ms_per_tic() );
  def< double >( d, "tics_per_ms", Time::get_tics_per_ms() );
  def< long >( d, "tics_per_step", Time::get_tics_per_step() );
  def< double >( d, "resolution", Time::get_resolution().get_ms() );

  def< double >( d, "T_min", Time::min().get_ms() );
  def< double >( d, "T_max", Time::max().get_ms() );

  def< double_t >( d, "time", get_time().get_ms() );
  def< long >( d, "to_do", to_do_ );
  def< bool >( d, "print_time", print_time_ );

  def< long >( d, "max_num_prelim_iterations", max_num_prelim_iterations_ );
  def< long >( d, "prelim_interpolation_order", prelim_interpolation_order_ );
  def< double >( d, "prelim_tol", prelim_tol_ );
}

void
nest::SimulationManager::simulate( Time const& t )
{
  assert( kernel().is_initialized() );

  t_real_ = 0;
  t_slice_begin_ = timeval();
  t_slice_end_ = timeval();

  if ( t == Time::ms( 0.0 ) )
    return;

  if ( t < Time::step( 1 ) )
  {
    LOG( M_ERROR,
      "SimulationManager::simulate",
      String::compose(
           "Simulation time must be >= %1 ms (one time step).", Time::get_resolution().get_ms() ) );
    throw KernelException();
  }

  if ( t.is_finite() )
  {
    Time time1 = clock_ + t;
    if ( !time1.is_finite() )
    {
      std::string msg = String::compose(
        "A clock overflow will occur after %1 of %2 ms. Please reset network "
        "clock first!",
        ( Time::max() - clock_ ).get_ms(),
        t.get_ms() );
      LOG( M_ERROR, "SimulationManager::simulate", msg );
      throw KernelException();
    }
  }
  else
  {
    std::string msg = String::compose(
      "The requested simulation time exceeds the largest time NEST can handle "
      "(T_max = %1 ms). Please use a shorter time!",
      Time::max().get_ms() );
    LOG( M_ERROR, "SimulationManager::simulate", msg );
    throw KernelException();
  }

  to_do_ += t.get_steps();
  to_do_total_ = to_do_;

  prepare_simulation_();

  // from_step_ is not touched here.  If we are at the beginning
  // of a simulation, it has been reset properly elsewhere.  If
  // a simulation was ended and is now continued, from_step_ will
  // have the proper value.  to_step_ is set as in advance_time().

  delay end_sim = from_step_ + to_do_;
  if ( kernel().connection_builder_manager.get_min_delay() < end_sim )
    to_step_ = kernel().connection_builder_manager.get_min_delay(); // update to end of time slice
  else
    to_step_ = end_sim; // update to end of simulation time

  // Warn about possible inconsistencies, see #504.
  // This test cannot come any earlier, because we first need to compute min_delay_
  // above.
  if ( t.get_steps() % kernel().connection_builder_manager.get_min_delay() != 0 )
    LOG( M_WARNING,
      "SimulationManager::simulate",
      "The requested simulation time is not an integer multiple of the minimal delay in the "
      "network. "
      "This may result in inconsistent results under the following conditions: (i) A network "
      "contains "
      "more than one source of randomness, e.g., two different poisson_generators, and (ii) "
      "Simulate "
      "is called repeatedly with simulation times that are not multiples of the minimal delay." );

  resume_();

  finalize_simulation_();
}

void
nest::SimulationManager::resume_()
{
  assert( kernel().is_initialized() );

  terminate_ = false;

  if ( to_do_ == 0 )
    return;

  if ( print_time_ )
  {
    // TODO: Remove direct output
    std::cout << std::endl;
    print_progress_();
  }

  simulating_ = true;
  simulated_ = true;

#ifndef _OPENMP
  if ( kernel().vp_manager.get_num_threads() > 1 )
  {
    LOG(
      M_ERROR, "SimulationManager::resume", "No multithreading available, using single threading" );
  }
#endif

  update_();

  simulating_ = false;

  if ( print_time_ )
    std::cout << std::endl;

  kernel().mpi_manager.synchronize();

  if ( terminate_ )
  {
    LOG( M_ERROR, "SimulationManager::resume", "Exiting on error or user signal." );
    LOG( M_ERROR,
      "SimulationManager::resume",
      "SimulationManager: Use 'ResumeSimulation' to resume." );

    if ( SLIsignalflag != 0 )
    {
      SystemSignal signal( SLIsignalflag );
      SLIsignalflag = 0;
      throw signal;
    }
    else
      throw SimulationError();
  }

  LOG( M_INFO, "SimulationManager::resume", "Simulation finished." );
}

void
nest::SimulationManager::prepare_simulation_()
{
  if ( to_do_ == 0 )
    return;

  // find shortest and longest delay across all MPI processes
  // this call sets the member variables
  kernel().connection_builder_manager.update_delay_extrema_();
  kernel().event_delivery_manager.init_moduli();

  // Check for synchronicity of global rngs over processes.
  // We need to do this ahead of any simulation in case random numbers
  // have been consumed on the SLI level.
  if ( kernel().mpi_manager.get_num_processes() > 1 )
  {
    if ( !kernel().mpi_manager.grng_synchrony( kernel().rng_manager.get_grng()->ulrand( 100000 ) ) )
    {
      LOG( M_ERROR,
        "SimulationManager::simulate",
        "Global Random Number Generators are not synchronized prior to simulation." );
      throw KernelException();
    }
  }

  // if at the beginning of a simulation, set up spike buffers
  if ( !simulated_ )
    kernel().event_delivery_manager.configure_spike_buffers();

  kernel().node_manager.ensure_valid_thread_local_ids();
  kernel().node_manager.prepare_nodes();

  kernel().model_manager.create_secondary_events_prototypes();

  // we have to do enter_runtime after prepre_nodes, since we use
  // calibrate to map the ports of MUSIC devices, which has to be done
  // before enter_runtime
  if ( !simulated_ ) // only enter the runtime mode once
  {
    double tick =
      Time::get_resolution().get_ms() * kernel().connection_builder_manager.get_min_delay();
    kernel().music_manager.enter_runtime( tick );
  }
<<<<<<< HEAD
#endif

  if ( !simulated_ )
  {
    kernel().event_delivery_manager.gather_target_data();
  }
=======
}

bool
nest::SimulationManager::prelim_update_( Node* n )
{
  return ( n->prelim_update( clock_, from_step_, to_step_ ) );
>>>>>>> 76df890d
}

void
nest::SimulationManager::update_()
{
#ifdef _OPENMP
  LOG( M_INFO, "SimulationManager::update", "Simulating using OpenMP." );
#endif

  // to store done values of the different threads
  std::vector< bool > done;
  bool done_all = true;
  delay old_to_step;

  std::vector< lockPTR< WrappedThreadException > > exceptions_raised(
    kernel().vp_manager.get_num_threads() );
// parallel section begins
#pragma omp parallel
  {
    const int thrd = kernel().vp_manager.get_thread_id();

    do
    {
      if ( print_time_ )
        gettimeofday( &t_slice_begin_, NULL );

      if ( kernel().sp_manager.is_structural_plasticity_enabled()
        && ( clock_.get_steps() + from_step_ )
            % kernel().sp_manager.get_structural_plasticity_update_interval()
          == 0 )
      {
        for ( std::vector< Node* >::const_iterator i =
                kernel().node_manager.get_nodes_on_thread( thrd ).begin();
              i != kernel().node_manager.get_nodes_on_thread( thrd ).end();
              ++i )
        {
          ( *i )->update_synaptic_elements(
            Time( Time::step( clock_.get_steps() + from_step_ ) ).get_ms() );
        }
#pragma omp barrier
#pragma omp single
        {
          kernel().sp_manager.update_structural_plasticity();
        }
        // Remove 10% of the vacant elements
        for ( std::vector< Node* >::const_iterator i =
                kernel().node_manager.get_nodes_on_thread( thrd ).begin();
              i != kernel().node_manager.get_nodes_on_thread( thrd ).end();
              ++i )
        {
          ( *i )->decay_synaptic_elements_vacant( 0.1 );
        }
      }


      if ( from_step_ == 0 ) // deliver only at beginning of slice
      {
        // kernel().event_delivery_manager.deliver_events( thrd );
#ifdef HAVE_MUSIC
// advance the time of music by one step (min_delay * h) must
// be done after deliver_events_() since it calls
// music_event_out_proxy::handle(), which hands the spikes over to
// MUSIC *before* MUSIC time is advanced

// wait until all threads are done -> synchronize
#pragma omp barrier
// the following block is executed by the master thread only
// the other threads are enforced to wait at the end of the block
#pragma omp master
        {
          // advance the time of music by one step (min_delay * h) must
          // be done after deliver_events_() since it calls
          // music_event_out_proxy::handle(), which hands the spikes over to
          // MUSIC *before* MUSIC time is advanced
          if ( slice_ > 0 )
            kernel().music_manager.advance_music_time();

          // the following could be made thread-safe
          kernel().music_manager.update_music_event_handlers( clock_, from_step_, to_step_ );
        }
// end of master section, all threads have to synchronize at this point
#pragma omp barrier
#endif
      }

      // preliminary update of nodes, e.g. for gapjunctions
      if ( kernel().node_manager.needs_prelim_update() )
      {
#pragma omp single
        {
          // if the end of the simulation is in the middle
          // of a min_delay_ step, we need to make a complete
          // step in the preliminary update and only do
          // the partial step in the final update
          // needs to be done in omp single since to_step_ is a scheduler variable
          old_to_step = to_step_;
          if ( to_step_ < kernel().connection_builder_manager.get_min_delay() )
            to_step_ = kernel().connection_builder_manager.get_min_delay();
        }

        bool max_iterations_reached = true;
        const std::vector< Node* >& thread_local_nodes_prelim_up =
          kernel().node_manager.get_nodes_prelim_up_on_thread( thrd );
        for ( long_t n = 0; n < max_num_prelim_iterations_; ++n )
        {
          bool done_p = true;

          // this loop may be empty for those threads
          // that do not have any nodes requiring preliminary update
          for ( std::vector< Node* >::const_iterator i = thread_local_nodes_prelim_up.begin();
                i != thread_local_nodes_prelim_up.end();
                ++i )
            done_p = prelim_update_( *i ) && done_p;

// add done value of thread p to done vector
#pragma omp critical
          done.push_back( done_p );
// parallel section ends, wait until all threads are done -> synchronize
#pragma omp barrier

// the following block is executed by a single thread
// the other threads wait at the end of the block
#pragma omp single
          {
            // set done_all
            for ( size_t i = 0; i < done.size(); i++ )
              done_all = done[ i ] && done_all;

            // gather SecondaryEvents (e.g. GapJunctionEvents)
            kernel().event_delivery_manager.gather_events( done_all );

            // reset done and done_all
            //(needs to be in the single threaded part)
            done_all = true;
            done.clear();
          }

          // deliver SecondaryEvents generated during preliminary update
          // returns the done value over all threads
          done_p = kernel().event_delivery_manager.deliver_events( thrd );

          if ( done_p )
          {
            max_iterations_reached = false;
            break;
          }
        } // of for (max_num_prelim_iterations_) ...

#pragma omp single
        {
          to_step_ = old_to_step;
          if ( max_iterations_reached )
          {
            std::string msg =
              String::compose( "Maximum number of iterations reached at interval %1-%2 ms",
                clock_.get_ms(),
                clock_.get_ms() + to_step_ * Time::get_resolution().get_ms() );
            LOG( M_WARNING, "SimulationManager::prelim_update", msg );
          }
        }

      } // of if(needs_prelim_update_)
      // end preliminary update

      const std::vector< Node* >& thread_local_nodes =
        kernel().node_manager.get_nodes_on_thread( thrd );
      for ( std::vector< Node* >::const_iterator node = thread_local_nodes.begin();
            node != thread_local_nodes.end();
            ++node )
      {
        // We update in a parallel region. Therefore, we need to catch exceptions
        // here and then handle them after the parallel region.
        try
        {
          if ( not( *node )->is_frozen() )
            ( *node )->update( clock_, from_step_, to_step_ );
        }
        catch ( std::exception& e )
        {
          // so throw the exception after parallel region
          exceptions_raised.at( thrd ) =
            lockPTR< WrappedThreadException >( new WrappedThreadException( e ) );
          terminate_ = true;
        }
      }

// parallel section ends, wait until all threads are done -> synchronize
#pragma omp barrier

        if ( to_step_
          == kernel().connection_builder_manager.get_min_delay() ) // gather only at end of slice
        {
          // kernel().event_delivery_manager.gather_events();
          kernel().event_delivery_manager.gather_spike_data( thrd );
        }

// the following block is executed by the master thread only
// the other threads are enforced to wait at the end of the block
#pragma omp master
      {
<<<<<<< HEAD
=======
        if ( to_step_
          == kernel().connection_builder_manager.get_min_delay() ) // gather only at end of slice
          kernel().event_delivery_manager.gather_events( true );
>>>>>>> 76df890d

        advance_time_();

        if ( SLIsignalflag != 0 )
        {
          LOG( M_INFO, "SimulationManager::update", "Simulation exiting on user signal." );
          terminate_ = true;
        }

        if ( print_time_ )
        {
          gettimeofday( &t_slice_end_, NULL );
          print_progress_();
        }
      }
// end of master section, all threads have to synchronize at this point
#pragma omp barrier

    } while ( ( to_do_ != 0 ) && ( !terminate_ ) );

    // End of the slice, we update the number of synaptic element
    for ( std::vector< Node* >::const_iterator i =
            kernel().node_manager.get_nodes_on_thread( thrd ).begin();
          i != kernel().node_manager.get_nodes_on_thread( thrd ).end();
          ++i )
    {
      ( *i )->update_synaptic_elements(
        Time( Time::step( clock_.get_steps() + to_step_ ) ).get_ms() );
    }

  } // end of #pragma parallel omp

  // check if any exceptions have been raised
  for ( index thrd = 0; thrd < kernel().vp_manager.get_num_threads(); ++thrd )
    if ( exceptions_raised.at( thrd ).valid() )
      throw WrappedThreadException( *( exceptions_raised.at( thrd ) ) );
}

void
nest::SimulationManager::finalize_simulation_()
{
  if ( not simulated_ )
    return;

  // Check for synchronicity of global rngs over processes
  // TODO: This seems double up, there is such a test at end of simulate()
  if ( kernel().mpi_manager.get_num_processes() > 1 )
    if ( !kernel().mpi_manager.grng_synchrony( kernel().rng_manager.get_grng()->ulrand( 100000 ) ) )
    {
      LOG( M_ERROR,
        "SimulationManager::simulate",
        "Global Random Number Generators are not synchronized after simulation." );
      throw KernelException();
    }

  kernel().node_manager.finalize_nodes();
}

void
nest::SimulationManager::reset_network()
{
  if ( not has_been_simulated() )
    return; // nothing to do


  kernel().event_delivery_manager.clear_pending_spikes();

  kernel().node_manager.reset_nodes_state();

  // ConnectionManager doesn't support resetting dynamic synapses yet
  LOG( M_WARNING,
    "SimulationManager::ResetNetwork",
    "Synapses with internal dynamics (facilitation, STDP) are not reset.\n"
    "This will be implemented in a future version of NEST." );
}

void
nest::SimulationManager::advance_time_()
{
  // time now advanced time by the duration of the previous step
  to_do_ -= to_step_ - from_step_;

  // advance clock, update modulos, slice counter only if slice completed
  if ( ( delay ) to_step_ == kernel().connection_builder_manager.get_min_delay() )
  {
    clock_ += Time::step( kernel().connection_builder_manager.get_min_delay() );
    ++slice_;
    kernel().event_delivery_manager.update_moduli();
    from_step_ = 0;
  }
  else
    from_step_ = to_step_;

  long_t end_sim = from_step_ + to_do_;

  if ( kernel().connection_builder_manager.get_min_delay() < ( delay ) end_sim )
    to_step_ = kernel().connection_builder_manager.get_min_delay(); // update to end of time slice
  else
    to_step_ = end_sim; // update to end of simulation time

  assert( to_step_ - from_step_ <= ( long_t ) kernel().connection_builder_manager.get_min_delay() );
}

void
nest::SimulationManager::print_progress_()
{
  double_t rt_factor = 0.0;

  if ( t_slice_end_.tv_sec != 0 )
  {
    long t_real_s = ( t_slice_end_.tv_sec - t_slice_begin_.tv_sec ) * 1e6;   // usec
    t_real_ += t_real_s + ( t_slice_end_.tv_usec - t_slice_begin_.tv_usec ); // usec
    double_t t_real_acc = ( t_real_ ) / 1000.;                               // ms
    double_t t_sim_acc = ( to_do_total_ - to_do_ ) * Time::get_resolution().get_ms();
    rt_factor = t_sim_acc / t_real_acc;
  }

  int_t percentage = ( 100 - int( float( to_do_ ) / to_do_total_ * 100 ) );

  std::cout << "\r" << std::setw( 3 ) << std::right << percentage << " %: "
            << "network time: " << std::fixed << std::setprecision( 1 ) << clock_.get_ms()
            << " ms, "
            << "realtime factor: " << std::setprecision( 4 ) << rt_factor
            << std::resetiosflags( std::ios_base::floatfield );
  std::flush( std::cout );
}

// inline
nest::Time const
nest::SimulationManager::get_previous_slice_origin() const
{
  return clock_ - Time::step( kernel().connection_builder_manager.get_min_delay() );
}<|MERGE_RESOLUTION|>--- conflicted
+++ resolved
@@ -421,6 +421,10 @@
 
   kernel().model_manager.create_secondary_events_prototypes();
 
+  // resize the target table for delivery of events to devices to make
+  // sure the first dimension matches the number of local nodes
+  kernel().connection_builder_manager.resize_target_table_devices();
+
   // we have to do enter_runtime after prepre_nodes, since we use
   // calibrate to map the ports of MUSIC devices, which has to be done
   // before enter_runtime
@@ -429,22 +433,15 @@
     double tick =
       Time::get_resolution().get_ms() * kernel().connection_builder_manager.get_min_delay();
     kernel().music_manager.enter_runtime( tick );
-  }
-<<<<<<< HEAD
-#endif
-
-  if ( !simulated_ )
-  {
+
     kernel().event_delivery_manager.gather_target_data();
   }
-=======
 }
 
 bool
 nest::SimulationManager::prelim_update_( Node* n )
 {
   return ( n->prelim_update( clock_, from_step_, to_step_ ) );
->>>>>>> 76df890d
 }
 
 void
@@ -634,24 +631,17 @@
 // parallel section ends, wait until all threads are done -> synchronize
 #pragma omp barrier
 
-        if ( to_step_
-          == kernel().connection_builder_manager.get_min_delay() ) // gather only at end of slice
-        {
-          // kernel().event_delivery_manager.gather_events();
-          kernel().event_delivery_manager.gather_spike_data( thrd );
-        }
+      if ( to_step_
+           == kernel().connection_builder_manager.get_min_delay() ) // gather only at end of slice
+        // kernel().event_delivery_manager.gather_events( true );
+        kernel().event_delivery_manager.gather_spike_data( thrd );
+
+#pragma omp barrier
 
 // the following block is executed by the master thread only
 // the other threads are enforced to wait at the end of the block
 #pragma omp master
       {
-<<<<<<< HEAD
-=======
-        if ( to_step_
-          == kernel().connection_builder_manager.get_min_delay() ) // gather only at end of slice
-          kernel().event_delivery_manager.gather_events( true );
->>>>>>> 76df890d
-
         advance_time_();
 
         if ( SLIsignalflag != 0 )

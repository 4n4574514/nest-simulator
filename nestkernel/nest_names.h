/*
 *  nest_names.h
 *
 *  This file is part of NEST.
 *
 *  Copyright (C) 2004 The NEST Initiative
 *
 *  NEST is free software: you can redistribute it and/or modify
 *  it under the terms of the GNU General Public License as published by
 *  the Free Software Foundation, either version 2 of the License, or
 *  (at your option) any later version.
 *
 *  NEST is distributed in the hope that it will be useful,
 *  but WITHOUT ANY WARRANTY; without even the implied warranty of
 *  MERCHANTABILITY or FITNESS FOR A PARTICULAR PURPOSE.  See the
 *  GNU General Public License for more details.
 *
 *  You should have received a copy of the GNU General Public License
 *  along with NEST.  If not, see <http://www.gnu.org/licenses/>.
 *
 */

#ifndef NEST_NAMES_H
#define NEST_NAMES_H

// Includes from sli:
#include "name.h"

namespace nest
{

/**
 * This namespace contains global Name objects. These can be used in
 * Node::get_status and Node::set_status to make data exchange
 * more efficient and consistent. Creating a Name from a std::string
 * is in O(log n), for n the number of Names already created. Using
 * predefined names should make data exchange much more efficient.
 */
namespace names
{
extern const Name a; //!< Specific to Brette & Gerstner 2005 (aeif_cond-*)
extern const Name A_lower;
extern const Name A_mean;
extern const Name A_std;
extern const Name A_upper;
extern const Name accumulator; //!< Recorder parameter
extern const Name Act_h;       //!< Specific to Hodgkin Huxley models
extern const Name Act_m;       //!< Specific to Hodgkin Huxley models
extern const Name address;     //!< Node parameter
extern const Name alpha_1;     //!< Specific to Kobayashi, Tsubo, Shinomoto 2009
extern const Name alpha_2;     //!< Specific to Kobayashi, Tsubo, Shinomoto 2009
extern const Name amplitude;   //!< Signal modulation amplitude
extern const Name archiver_length; //!< used for ArchivingNode
extern const Name autapses;        //!< Connectivity-related

extern const Name b;    //!< Specific to Brette & Gerstner 2005 (aeif_cond-*)
extern const Name beta; //!< Specific to amat2_*
extern const Name
  beta_Ca; //!< Increment in calcium concentration with each spike
extern const Name binary; //!< Recorder parameter

extern const Name c;         //!< Specific to Izhikevich 2003
extern const Name c_1;       //!< Specific to stochastic neuron pp_psc_delta
extern const Name c_2;       //!< Specific to stochastic neuron pp_psc_delta
extern const Name c_3;       //!< Specific to stochastic neuron pp_psc_delta
extern const Name C_m;       //!< Membrane capacitance
extern const Name Ca;        //!< Calcium concentration
extern const Name calibrate; //!< Command to calibrate the neuron (sli_neuron)
extern const Name
  calibrate_node;        //!< Command to calibrate the neuron (sli_neuron)
extern const Name clear; //!< used for ArchivingNode
extern const Name close_after_simulate; //!< Recorder parameter
extern const Name close_on_reset;       //!< Recorder parameter
extern const Name
  coeff_ex; //!< tau_lcm=coeff_ex*tau_ex (precise timing neurons (Brette 2007))
extern const Name
  coeff_in; //!< tau_lcm=coeff_in*tau_in (precise timing neurons (Brette 2007))
extern const Name
  coeff_m; //!< tau_lcm=coeff_m*tau_m (precise timing neurons (Brette 2007))
extern const Name connection_count;       //!< Parameters for MUSIC devices
extern const Name consistent_integration; //!< Specific to Izhikevich 2003
extern const Name continuous;             //!< Parameter for MSP dynamics
extern const Name count_covariance; //!< Specific to correlomatrix_detector
extern const Name count_histogram;  //!< Specific to correlation_detector
extern const Name covariance;       //!< Specific to correlomatrix_detector
extern const Name currents;         //!< Recorder parameter

extern const Name d; //!< Specific to Izhikevich 2003
extern const Name D_lower;
extern const Name D_mean;
extern const Name D_std;
extern const Name D_upper;
extern const Name
  dead_time; //!< Specific to ppd_sup_generator and gamma_sup_generator
extern const Name dead_time_random; //!< Random dead time or fixed dead time
                                    //!< (stochastic neuron pp_psc_delta)
extern const Name dead_time_shape;  //!< Shape parameter of the dead time
//!< distribution (stochastic neuron pp_psc_delta)
extern const Name delay;   //!< Connection parameters
extern const Name delays;  //!< Connection parameters --- required by topology
extern const Name Delta_T; //!< Specific to Brette & Gerstner 2005 (aeif_cond-*)
extern const Name delta_tau; //!< Specific to correlation_and correlomatrix
                             //!< detector
extern const Name Delta_V;   //!< Specific to gif models
extern const Name delta_u;   //!< Specific to population point process model
                             //!< (pp_pop_psc_delta)
extern const Name dg;        //!< Derivative of the conductance
extern const Name dg_ex;     //!< Derivative of the excitatory conductance
extern const Name dg_in;     //!< Derivative of the inhibitory conductance
extern const Name dI_syn_ex; //!< Derivative of the excitatory synaptic current
extern const Name dI_syn_in; //!< Derivative of the inhibitory synaptic current
extern const Name distribution; //!< Connectivity-related
extern const Name dt;           //!< Miscellaneous parameters
extern const Name
  dU; //!< Unit increment of the utilization for a facilitating synapse [0...1]
      //!< (Tsodyks2_connection)

extern const Name E_ahp;        //!< Specific to iaf_chxk_2008 neuron
extern const Name E_ex;         //!< Excitatory reversal potential
extern const Name E_in;         //!< Inhibitory reversal potential
extern const Name E_K;          //!< Potassium reversal potential
extern const Name E_L;          //!< Resting potential
extern const Name E_Na;         //!< Sodium reversal potential
extern const Name E_rev;        //!< Reversal potential (array)
extern const Name E_rr;         //!< Other adaptation
extern const Name E_sfa;        //!< Other adaptation
extern const Name element_type; //!< Node type
extern const Name epoch;
extern const Name eps;    //!< MSP growth curve parameter
extern const Name error;  //!< Indicates an error (sli_neuron)
extern const Name eta;    //!< MSP growth curve parameter
extern const Name events; //!< Recorder parameter
extern const Name
  ex_spikes; //!< Number of arriving excitatory spikes (sli_neuron)

extern const Name F_lower;
extern const Name F_mean;
extern const Name F_std;
extern const Name F_upper;
extern const Name fbuffer_size;   //!< Recorder parameter
extern const Name file;           //!< Recorder parameter
extern const Name file_extension; //!< Recorder parameter
extern const Name filename;       //!< Recorder parameter
extern const Name
  filenames; //!< Recorder parameter---keep, will disappear with NESTIO
extern const Name flush_after_simulate; //!< Recorder parameter
extern const Name flush_records;        //!< Recorder parameter
extern const Name frequency;            //!< Signal modulation frequency
extern const Name frozen;               //!< Node parameter

extern const Name g;     //!< Conductance
extern const Name g_ahp; //!< Specific to iaf_chxk_2008 neuron
extern const Name g_ex;  //!< Excitatory conductance
extern const Name g_in;  //!< inhibitory conductance
extern const Name g_K;   //!< Potassium conductance
extern const Name g_Kv1; //!< Kv1 Potassium conductance
extern const Name g_Kv3; //!< Kv3 Potassium conductance
extern const Name g_L;   //!< Leak conductance
extern const Name g_Na;  //!< Sodium conductance
extern const Name g_rr;  //!< Other adaptation
extern const Name g_sfa; //!< Other adaptation
extern const Name gamma; //!< Specific to mirollo_strogatz_ps
extern const Name
  gamma_shape; //!< Specific to ppd_sup_generator and gamma_sup_generator
extern const Name gaussian;     //!< Parameter for MSP growth curves
extern const Name global_id;    //!< Node parameter
extern const Name growth_curve; //!< Growth curve for MSP dynamics
extern const Name
  growth_rate; //!< Parameter of the growth curve for MSP dynamics
extern const Name gsl_error_tol; //!< GSL integrator tolerance

extern const Name h; //!< Summed input to a neuron (Ginzburg neuron)
extern const Name has_connections; //!< Specific to iaf_psc_exp_multisynapse and
                                   //!< iaf_psc_alpha_multisynapse
extern const Name histogram;       //!< Specific to correlation_detector
extern const Name histogram_correction; //!< Specific to correlation_detector
extern const Name HMIN; //!< Smallest integration step for adaptive stepsize
                        //!< (Brette & Gerstner 2005)

extern const Name I; //!< Specific to mirollo_strogatz_ps
extern const Name
  I_adapt;               //!< Goal of current homeostasis (current homeostasis)
extern const Name I_e;   //!< Input current
extern const Name I_L;   //!< Leak current
extern const Name I_stc; //!< Specific to gif models
extern const Name
  I_std; //!< Standard deviation of current distribution (current homeostasis)
extern const Name I_syn; //!< Total synaptic current
extern const Name
  I_syn_ex; //!< Total excitatory synaptic current (iaf_tum_2000)
extern const Name
  I_syn_in;                //!< Total inhibitory synaptic current (iaf_tum_2000)
extern const Name I_total; //!< Total current (current homeostasis)
extern const Name
  in_spikes; //!< Number of arriving inhibitory spikes (sli_neuron)
extern const Name Inact_n; //!< Specific to Hodgkin Huxley models
extern const Name
  Inact_p; //!< Specific to Hodgkin Huxley models with gap junctions
extern const Name index_map;               //!< Parameters for MUSIC devices
extern const Name individual_spike_trains; //!< Generator parameters
extern const Name inh_conductance;         //!< Recorder parameter
extern const Name
  Interpol_Order;           //!< Interpolation order (precise timing neurons)
extern const Name interval; //!< Recorder parameter
extern const Name is_refractory; //!< Neuron is in refractory period (debugging)

extern const Name label;      //!< Miscellaneous parameters
extern const Name lambda_0;   //!< Specific to gif models
extern const Name len_kernel; //!< Specific to population point process model
                              //!< (pp_pop_psc_delta)
extern const Name linear;     //!< Parameter for MSP growth curves
extern const Name local;      //!< Node parameter
extern const Name local_id;   //!< Node

extern const Name make_symmetric; //!< Connectivity-related
extern const Name MAXERR; //!< Largest permissible error for adaptive stepsize
                          //!< (Brette & Gerstner 2005)
extern const Name mean;   //!< Miscellaneous parameters
extern const Name memory; //!< Recorder parameter
extern const Name model;  //!< Node parameter
extern const Name mother_rng;    //!< Specific to mip_generator
extern const Name mother_seed;   //!< Specific to mip_generator
extern const Name multapses;     //!< Connectivity-related
extern const Name music_channel; //!< Parameters for MUSIC devices

extern const Name
  n; //!< Number of synaptic release sites (int >=0) (Tsodyks2_connection)
extern const Name
  N; //!< Specific to population point process model (pp_pop_psc_delta)
extern const Name N_channels; //!< Specific to correlomatrix_detector
extern const Name n_events;   //!< Recorder parameter
extern const Name
  n_proc; //!< Number of component processes of ppd_sup_/gamma_sup_generator
<<<<<<< HEAD
extern const Name n_receptors;         //!< number of receptor ports
extern const Name needs_prelim_update; //!< Node parameter
extern const Name neuron;              //!< Node type
extern const Name node_uses_wfr;       //!< Node parameter
extern const Name noise;               //!< Specific to iaf_chs_2008 neuron
=======
extern const Name n_receptors;   //!< number of receptor ports
extern const Name neuron;        //!< Node type
extern const Name node_uses_wfr; //!< Node parameter
extern const Name noise;         //!< Specific to iaf_chs_2008 neuron
extern const Name ns;            //!< Number of release sites (property arrays)
>>>>>>> 93deb178

extern const Name offset;  //!< Miscellaneous parameters
extern const Name offsets; //!< Recorder parameter
extern const Name omega;   //!< Specific to Kobayashi, Tsubo, Shinomoto 2009
extern const Name order;   //!< Specific to sinusoidally modulated generators
extern const Name origin;  //!< Device parameters
extern const Name other;   //!< Node type

extern const Name p; //!< current release probability  (Tsodyks2_connection)
extern const Name p_copy;                //!< Specific to mip_generator
extern const Name parent;                //!< Node parameter
extern const Name phase;                 //!< Signal phase in degrees
extern const Name phi;                   //!< Specific to mirollo_strogatz_ps
extern const Name phi_th;                //!< Specific to mirollo_strogatz_ps
extern const Name port;                  //!< Connection parameters
extern const Name ports;                 //!< Recorder parameter
extern const Name port_name;             //!< Parameters for MUSIC devices
extern const Name port_width;            //!< Parameters for MUSIC devices
extern const Name post_synaptic_element; //!< Post synaptic elements
extern const Name potentials;            //!< Recorder parameter
extern const Name pre_synaptic_element;  //!< Pre synaptic elements
extern const Name precise_times;         //!< Recorder parameter
extern const Name precision;             //!< Recorder parameter
extern const Name PSC_adapt_step;     //!< PSC increment (current homeostasis)
extern const Name PSC_Unit_amplitude; //!< Scaling of PSC (current homeostasis)
extern const Name published;          //!< Parameters for MUSIC devices

extern const Name q_rr;  //!< Other adaptation
extern const Name q_sfa; //!< Other adaptation
extern const Name q_stc; //!< Specific to gif models

extern const Name
  rate; //!< Specific to ppd_sup_generator and gamma_sup_generator
extern const Name receptor_type;  //!< Connection parameter
extern const Name receptor_types; //!< Publishing available types
extern const Name record_from;    //!< Recorder parameter
extern const Name record_to;      //!< Recorder parameter
extern const Name
  recordables; //!< List of recordable state data (Device parameters)
extern const Name recorder; //!< Node type
extern const Name
  refractory_input; //!< Spikes arriving during refractory period are counted
                    //!< (precise timing neurons)
extern const Name registered; //!< Parameters for MUSIC devices
extern const Name
  relative_amplitude;    //!< Signal modulation amplitude relative to mean
extern const Name rho_0; //!< Specific to population point process model
                         //!< (pp_pop_psc_delta)
extern const Name rms;   //!< Root mean square
extern const Name root_finding_epsilon; //!< Accuracy of the root of the
//!< polynomial (precise timing neurons (Brette 2007))
extern const Name rport;  //!< Connection parameters
extern const Name rports; //!< Recorder parameter
extern const Name rule;   //!< Connectivity-related

extern const Name S; //!< Binary state (output) of neuron (Ginzburg neuron)
extern const Name scientific; //!< Recorder parameter
extern const Name screen;     //!< Recorder parameter
extern const Name senders;    //!< Recorder parameter
extern const Name size_of;    //!< Connection parameters
extern const Name source;     //!< Connection parameters
extern const Name
  spike; //!< true if the neuron spikes and false if not. (sli_neuron)
extern const Name spike_times;                    //!< Recorder parameter
extern const Name start;                          //!< Device parameters
extern const Name state;                          //!< Node parameter
extern const Name std;                            //!< Miscellaneous parameters
extern const Name std_mod;                        //!< Miscellaneous parameters
extern const Name stimulator;                     //!< Node type
extern const Name stop;                           //!< Device parameters
extern const Name structural_plasticity_synapses; //!< Synapses defined for
// structural plasticity
extern const Name structural_plasticity_update_interval; //!< Update interval
// for structural
// plasticity
extern const Name structure; //!< Node type
extern const Name success;
extern const Name supports_precise_spikes; //!< true if model supports precise
                                           //!< spikes
extern const Name synapse;                 //!< Node type
extern const Name synapse_label;           //!< Label id of synapses with labels
extern const Name synapse_model;           //!< Connection parameters
extern const Name synapse_modelid;         //!< Connection parameters
extern const Name synaptic_elements; //!< Synaptic elements used in structural
                                     //!< plasticity

extern const Name t_lag;     //!< Lag within a time slice
extern const Name t_origin;  //!< Origin of a time-slice
extern const Name t_ref;     //!< Refractory period
extern const Name t_ref_abs; //!< Absolute refractory period
extern const Name
  t_ref_remaining;           //!< Time remaining till end of refractory state
extern const Name t_ref_tot; //!< Total refractory period
extern const Name t_spike;   //!< Time of last spike
extern const Name target;    //!< Connection parameters
extern const Name target_thread; //!< Connection parameters
extern const Name targets;       //!< Connection parameters
extern const Name tau_1;     //!< Specific to Kobayashi, Tsubo, Shinomoto 2009
extern const Name tau_2;     //!< Specific to Kobayashi, Tsubo, Shinomoto 2009
extern const Name tau_ahp;   //!< Specific to iaf_chxk_2008 neuron
extern const Name tau_Ca;    //!< Rate of loss of calcium concentration
extern const Name tau_decay; //!< Synapse decay constant (beta fct decay)
extern const Name tau_epsp;  //!< Specific to iaf_chs_2008 neuron
extern const Name tau_eta;   //!< Specific to population point process model
                             //!< (pp_pop_psc_delta)
extern const Name
  tau_fac; //!< facilitation time constant (ms) (Tsodyks2_connection)
extern const Name
  tau_lcm;               //!< Least common multiple of tau_m, tau_ex and tau_in
                         //!< (precise timing neurons (Brette 2007))
extern const Name tau_m; //!< Membrane time constant
extern const Name
  tau_max; //!< Specific to correlation_and correlomatrix detector
extern const Name tau_minus;         //!< used for ArchivingNode
extern const Name tau_minus_triplet; //!< used for ArchivingNode
extern const Name
  tau_rec; //!< time constant for recovery (ms) (Tsodyks2_connection)
extern const Name tau_reset;  //!< Specific to iaf_chs_2008 neuron
extern const Name tau_rise;   //!< Synapse rise constant (beta fct rise)
extern const Name tau_rr;     //!< Other adaptation
extern const Name tau_sfa;    //!< Other adaptation
extern const Name tau_stc;    //!< Specific to gif models
extern const Name tau_syn;    //!< Synapse time constant
extern const Name tau_syn_ex; //!< Excitatory synaptic time constant
extern const Name tau_syn_in; //!< Inhibitory synaptic time constant
extern const Name tau_v;      //!< Specific to amat2_*
extern const Name tau_vacant; //!< Parameter for MSP dynamics
extern const Name tau_w;  //!< Specific to Brette & Gerstner 2005 (aeif_cond-*)
extern const Name theta;  //!< Did not compile without (theta neuron problem)
extern const Name thread; //!< Node parameter
extern const Name thread_local_id; //!< Thead-local ID of node,
                                   //!< see Kunkel et al 2014, Sec 3.3.2
extern const Name time_in_steps;   //!< Recorder parameter
extern const Name times;           //!< Recorder parameter
extern const Name to_accumulator;  //!< Recorder parameter
extern const Name to_file;         //!< Recorder parameter
extern const Name to_memory;       //!< Recorder parameter
extern const Name to_screen;       //!< Recorder parameter
extern const Name Tstart;          //!< Specific to correlation and
                                   //!< correlomatrix detector
extern const Name Tstop; //!< Specific to correlation and correlomatrix detector

extern const Name u; //!< probability of release [0...1] (Tsodyks2_connection)
extern const Name U_lower;
extern const Name U_m; //!< Specific to Izhikevich 2003
extern const Name U_mean;
extern const Name U_std;
extern const Name U_upper;
extern const Name update;      //!< Command to execute the neuron (sli_neuron)
extern const Name update_node; //!< Command to execute the neuron (sli_neuron)

extern const Name V_epsp;  //!< Specific to iaf_chs_2008 neuron
extern const Name V_m;     //!< Membrane potential
extern const Name V_min;   //!< Absolute lower value for the membrane potential
extern const Name V_noise; //!< Specific to iaf_chs_2008 neuron
extern const Name
  V_peak; //!< Spike detection threshold (Brette & Gerstner 2005)
extern const Name V_reset;  //!< Reset potential
extern const Name V_T_star; //!< Specific to gif models
extern const Name V_th;     //!< Threshold
extern const Name
  V_th_alpha_1; //!< Specific to Kobayashi, Tsubo, Shinomoto 2009
extern const Name
  V_th_alpha_2;           //!< Specific to Kobayashi, Tsubo, Shinomoto 2009
extern const Name V_th_v; //!< Specific to amat2_*
extern const Name
  val_eta; //!< Specific to population point process model (pp_pop_psc_delta)
extern const Name vp; //!< Node parameter

extern const Name w;      //!< Specific to Brette & Gerstner 2005 (aeif_cond-*)
extern const Name weight; //!< Connection parameters
extern const Name weight_std; //!< Standard deviation/mean of noisy synapse.
extern const Name weighted_spikes_ex; //!< Weighted incoming excitatory spikes
extern const Name weighted_spikes_in; //!< Weighted incoming inhibitory spikes
extern const Name weights;            //!< Connection parameters --- topology
extern const Name weight_recorder;    //!< Device name
extern const Name with_noise;
extern const Name with_reset; //!< Shall the pp_neuron reset after each spike?
                              //!< (stochastic neuron pp_psc_delta)
extern const Name withgid;    //!< Recorder parameter
extern const Name withpath;   //!< Recorder parameter
extern const Name withport;   //!< Recorder parameter
extern const Name withrport;  //!< Recorder parameter
extern const Name withtargetgid; //!< Recorder parameter
extern const Name withtime;      //!< Recorder parameter
extern const Name withweight;    //!< Recorder parameter

extern const Name x; //!< current scaling factor of the synaptic weight [0...1]
                     //!< (Tsodyks2_connection)

extern const Name z; //!< Number of available synaptic elements per node
extern const Name
  z_connected; //!< Number of connected synaptic elements per node
}
}

#endif<|MERGE_RESOLUTION|>--- conflicted
+++ resolved
@@ -231,19 +231,10 @@
 extern const Name n_events;   //!< Recorder parameter
 extern const Name
   n_proc; //!< Number of component processes of ppd_sup_/gamma_sup_generator
-<<<<<<< HEAD
 extern const Name n_receptors;         //!< number of receptor ports
-extern const Name needs_prelim_update; //!< Node parameter
 extern const Name neuron;              //!< Node type
 extern const Name node_uses_wfr;       //!< Node parameter
 extern const Name noise;               //!< Specific to iaf_chs_2008 neuron
-=======
-extern const Name n_receptors;   //!< number of receptor ports
-extern const Name neuron;        //!< Node type
-extern const Name node_uses_wfr; //!< Node parameter
-extern const Name noise;         //!< Specific to iaf_chs_2008 neuron
-extern const Name ns;            //!< Number of release sites (property arrays)
->>>>>>> 93deb178
 
 extern const Name offset;  //!< Miscellaneous parameters
 extern const Name offsets; //!< Recorder parameter

/*
 *  node_manager.h
 *
 *  This file is part of NEST.
 *
 *  Copyright (C) 2004 The NEST Initiative
 *
 *  NEST is free software: you can redistribute it and/or modify
 *  it under the terms of the GNU General Public License as published by
 *  the Free Software Foundation, either version 2 of the License, or
 *  (at your option) any later version.
 *
 *  NEST is distributed in the hope that it will be useful,
 *  but WITHOUT ANY WARRANTY; without even the implied warranty of
 *  MERCHANTABILITY or FITNESS FOR A PARTICULAR PURPOSE.  See the
 *  GNU General Public License for more details.
 *
 *  You should have received a copy of the GNU General Public License
 *  along with NEST.  If not, see <http://www.gnu.org/licenses/>.
 *
 */

#ifndef NODE_MANAGER_H
#define NODE_MANAGER_H

// C++ includes:
#include <vector>

// Includes from libnestutil:
#include "manager_interface.h"

// Includes from nestkernel:
#include "conn_builder.h"
#include "nest_types.h"
#include "sparse_node_array.h"

// Includes from sli:
#include "arraydatum.h"
#include "dictdatum.h"

namespace nest
{

class SiblingContainer;
class Node;
class Subnet;
class Model;

class NodeManager : public ManagerInterface
{
public:
  NodeManager();
  ~NodeManager();

  virtual void initialize();
  virtual void finalize();

  virtual void set_status( const DictionaryDatum& );
  virtual void get_status( DictionaryDatum& );

  void reinit_nodes();
  /**
   * Get properties of a node. The specified node must exist.
   * @throws nest::UnknownNode       Target does not exist in the network.
   */
  DictionaryDatum get_status( index );

  /**
   * Set properties of a Node. The specified node must exist.
   * @throws nest::UnknownNode Target does not exist in the network.
   * @throws nest::UnaccessedDictionaryEntry  Non-proxy target did not read dict
   *                                          entry.
   * @throws TypeMismatch   Array is not a flat & homogeneous array of integers.
   */
  void set_status( index, const DictionaryDatum& );

  /**
   * Add a number of nodes to the network.
   * This function creates n Node objects of Model m and adds them
   * to the Network at the current position.
   * @param m valid Model ID.
   * @param n Number of Nodes to be created. Defaults to 1 if not
   * specified.
   * @throws nest::UnknownModelID
   */
  index add_node( index m, long n = 1 );

  /**
   * Restore nodes from an array of status dictionaries.
   * The following entries must be present in each dictionary:
   * /model - with the name or index of a neuron mode.
   *
   * The following entries are optional:
   * /parent - the node is created in the parent subnet
   *
   * Restore nodes uses the current working node as root. Thus, all
   * GIDs in the status dictionaties are offset by the GID of the current
   * working node. This allows entire subnetworks to be copied.
   */
  void restore_nodes( const ArrayDatum& );

  /**
   * Reset state of nodes.
   *
   * Reset the state (but no other properties) of nodes. This is
   * required for ResetNetwork, which affects states but not parameters.
   */
  void reset_nodes_state();

  /**
   * Set the state (observable dynamic variables) of a node to model defaults.
   * @see Node::init_state()
   */
  void init_state( index );

  /**
   * Return total number of network nodes.
   * The size also includes all Subnet objects.
   */
  index size() const;

  /**
   * Returns the maximal number of nodes per virtual process.
   */
  index get_max_num_local_nodes() const;

  /**
   * Returns the number of devices per virtual process.
   */
  index get_num_local_devices() const;

  Subnet* get_root() const; ///< return root subnet.
  Subnet* get_cwn() const;  ///< current working node.

  /**
   * Change current working node. The specified node must
   * exist and be a subnet.
   * @throws nest::IllegalOperation Target is no subnet.
   */
  void go_to( index );

  void print( index, int );

  /**
   * Return true, if the given Node is on the local machine
   */
  bool is_local_node( Node* ) const;

  /**
   * Return true, if the given gid is on the local machine
   */
  bool is_local_gid( index gid ) const;

  /**
   * Return pointer of the specified Node.
   * @param i Index of the specified Node.
   * @param thr global thread index of the Node.
   *
   * @throws nest::UnknownNode       Target does not exist in the network.
   *
   * @ingroup net_access
   */
  Node* get_node( index, thread thr = 0 );

  /*
   * Return the process id of the node with gid
   */
  thread get_process_id_of_gid( index gid ) const;

  /**
   * Return the Subnet that contains the thread siblings.
   * @param i Index of the specified Node.
   *
   * @throws nest::NoThreadSiblingsAvailable Node does not have thread siblings.
   *
   * @ingroup net_access
   */
  const SiblingContainer* get_thread_siblings( index n ) const;

  /**
   * Ensure that all nodes in the network have valid thread-local IDs.
   * Create up-to-date vector of local nodes, nodes_vec_.
   * This method also sets the thread-local ID on all local nodes.
   */
  void ensure_valid_thread_local_ids();

  Node* thread_lid_to_node( thread t, targetindex thread_local_id ) const;

  /**
   * Increment total number of global spike detectors by 1
   */
  void increment_n_gsd();

  /**
   * Get total number of global spike detectors
   */
  index get_n_gsd();

  /**
   * Get list of nodes on given thread.
   */
  const std::vector< Node* >& get_nodes_on_thread( thread ) const;

  /**
   * Get list of nodes on given thread.
   */
  const std::vector< Node* >& get_wfr_nodes_on_thread( thread ) const;

  /**
   * Prepare nodes for simulation and register nodes in node_list.
   * Calls prepare_node_() for each pertaining Node.
   * @see prepare_node_()
   * @returns number of nodes that will be simulated.
   */
  size_t prepare_nodes();

  /**
   * Invoke finalize() on nodes registered for finalization.
   */
  void finalize_nodes();

  /**
   *
   */
  bool any_node_uses_wfr() const;

<<<<<<< HEAD
  bool have_nodes_changed() const;
  void set_have_nodes_changed( const bool changed );
=======
  /**
   * Iterator pointing to beginning of process-local nodes.
   */
  SparseNodeArray::const_iterator local_nodes_begin() const;

  /**
   * Iterator pointing to end of process-local nodes.
   */
  SparseNodeArray::const_iterator local_nodes_end() const;

  /**
   * Number of process-local nodes.
   */
  size_t local_nodes_size() const;
>>>>>>> 782d30a6

private:
  /**
   * Initialize the network data structures.
   * init_() is used by the constructor and by reset().
   * @see reset()
   */
  void init_();
  void destruct_nodes_();

  /**
   * Helper function to set properties on single node.
   * @param node to set properties for
   * @param dictionary containing properties
   * @param if true (default), access flags are called before
   *        each call so Node::set_status_()
   * @throws UnaccessedDictionaryEntry
   */
  void set_status_single_node_( Node&,
    const DictionaryDatum&,
    bool clear_flags = true );

  /**
   * Initialized buffers, register in list of nodes to update/finalize.
   * @see prepare_nodes_()
   */
  void prepare_node_( Node* );

<<<<<<< HEAD
=======
  /**
   * Returns the next local gid after curr_gid (in round robin fashion).
   * In the case of GSD, there might be no valid gids, hence you should still
   * check, if it returns a local gid.
   */
  index next_local_gid_( index curr_gid ) const;

private:
>>>>>>> 782d30a6
  SparseNodeArray local_nodes_; //!< The network as sparse array of local nodes
  Subnet* root_;                //!< Root node.
  Subnet* current_;             //!< Current working node (for insertion).

  Model* siblingcontainer_model_; //!< The model for the SiblingContainer class

  index n_gsd_; //!< Total number of global spike detectors, used for
                //!< distributing them over recording processes

  /**
   * Data structure holding node pointers per thread.
   *
   * The outer dimension of indexes threads. Each per-thread vector
   * contains all nodes on that thread, except subnets, since these
   * are never updated.
   *
   * @note Frozen nodes are included, so that we do not need to regenerate
   * these vectors when the frozen status on nodes is changed (which is
   * essentially undetectable).
   */
  std::vector< std::vector< Node* > > nodes_vec_;
  std::vector< std::vector< Node* > >
    wfr_nodes_vec_;        //!< Nodelists for unfrozen nodes that
                           //!< use the waveform relaxation method
  bool any_node_uses_wfr_; //!< there is at least one neuron model that uses
                           //!< waveform relaxation
  //! Network size when nodes_vec_ was last updated
  index nodes_vec_network_size_;

  index num_local_devices_; //!< stores number of local devices

  bool have_nodes_changed_; //!< true if new nodes have been created
                            //!< since startup or last call to simulate
};

inline index
NodeManager::size() const
{
  return local_nodes_.get_max_gid() + 1;
}

inline Subnet*
NodeManager::get_root() const
{
  return root_;
}

inline Subnet*
NodeManager::get_cwn( void ) const
{
  return current_;
}

inline bool
NodeManager::is_local_gid( index gid ) const
{
  return local_nodes_.get_node_by_gid( gid ) != 0;
}

inline Node*
NodeManager::thread_lid_to_node( thread t, targetindex thread_local_id ) const
{
  return nodes_vec_[ t ][ thread_local_id ];
}

inline void
NodeManager::increment_n_gsd()
{
  ++n_gsd_;
}

inline index
NodeManager::get_n_gsd()
{
  return n_gsd_;
}

inline const std::vector< Node* >&
NodeManager::get_nodes_on_thread( thread t ) const
{
  return nodes_vec_.at( t );
}

inline const std::vector< Node* >&
NodeManager::get_wfr_nodes_on_thread( thread t ) const
{
  return wfr_nodes_vec_.at( t );
}

inline bool
NodeManager::any_node_uses_wfr() const
{
  return any_node_uses_wfr_;
}

<<<<<<< HEAD
inline bool
NodeManager::have_nodes_changed() const
{
  return have_nodes_changed_;
}

inline void
NodeManager::set_have_nodes_changed( const bool changed )
{
  have_nodes_changed_ = changed;
=======
inline SparseNodeArray::const_iterator
NodeManager::local_nodes_begin() const
{
  return local_nodes_.begin();
}

inline SparseNodeArray::const_iterator
NodeManager::local_nodes_end() const
{
  return local_nodes_.end();
}

inline size_t
NodeManager::local_nodes_size() const
{
  return local_nodes_.size();
>>>>>>> 782d30a6
}

} // namespace

#endif /* NODE_MANAGER_H */<|MERGE_RESOLUTION|>--- conflicted
+++ resolved
@@ -85,6 +85,7 @@
    */
   index add_node( index m, long n = 1 );
 
+
   /**
    * Restore nodes from an array of status dictionaries.
    * The following entries must be present in each dictionary:
@@ -224,25 +225,22 @@
    */
   bool any_node_uses_wfr() const;
 
-<<<<<<< HEAD
+  /**
+   * Iterator pointing to beginning of process-local nodes.
+   */
+  SparseNodeArray::const_iterator local_nodes_begin() const;
+
+  /**
+   * Iterator pointing to end of process-local nodes.
+   */
+  SparseNodeArray::const_iterator local_nodes_end() const;
+
+  /**
+   * Number of process-local nodes.
+   */
+  size_t local_nodes_size() const;
   bool have_nodes_changed() const;
   void set_have_nodes_changed( const bool changed );
-=======
-  /**
-   * Iterator pointing to beginning of process-local nodes.
-   */
-  SparseNodeArray::const_iterator local_nodes_begin() const;
-
-  /**
-   * Iterator pointing to end of process-local nodes.
-   */
-  SparseNodeArray::const_iterator local_nodes_end() const;
-
-  /**
-   * Number of process-local nodes.
-   */
-  size_t local_nodes_size() const;
->>>>>>> 782d30a6
 
 private:
   /**
@@ -271,8 +269,6 @@
    */
   void prepare_node_( Node* );
 
-<<<<<<< HEAD
-=======
   /**
    * Returns the next local gid after curr_gid (in round robin fashion).
    * In the case of GSD, there might be no valid gids, hence you should still
@@ -281,7 +277,6 @@
   index next_local_gid_( index curr_gid ) const;
 
 private:
->>>>>>> 782d30a6
   SparseNodeArray local_nodes_; //!< The network as sparse array of local nodes
   Subnet* root_;                //!< Root node.
   Subnet* current_;             //!< Current working node (for insertion).
@@ -377,7 +372,24 @@
   return any_node_uses_wfr_;
 }
 
-<<<<<<< HEAD
+inline SparseNodeArray::const_iterator
+NodeManager::local_nodes_begin() const
+{
+  return local_nodes_.begin();
+}
+
+inline SparseNodeArray::const_iterator
+NodeManager::local_nodes_end() const
+{
+  return local_nodes_.end();
+}
+
+inline size_t
+NodeManager::local_nodes_size() const
+{
+  return local_nodes_.size();
+}
+
 inline bool
 NodeManager::have_nodes_changed() const
 {
@@ -388,24 +400,6 @@
 NodeManager::set_have_nodes_changed( const bool changed )
 {
   have_nodes_changed_ = changed;
-=======
-inline SparseNodeArray::const_iterator
-NodeManager::local_nodes_begin() const
-{
-  return local_nodes_.begin();
-}
-
-inline SparseNodeArray::const_iterator
-NodeManager::local_nodes_end() const
-{
-  return local_nodes_.end();
-}
-
-inline size_t
-NodeManager::local_nodes_size() const
-{
-  return local_nodes_.size();
->>>>>>> 782d30a6
 }
 
 } // namespace
